import json
import logging
from typing import List, Type

from moatless.actions import (
    FindClass,
    FindFunction,
    FindCodeSnippet,
    SemanticSearch,
    ViewCode,
)
from moatless.actions.action import Action
from moatless.actions.append_string import AppendString
from moatless.actions.apply_change_and_test import ApplyCodeChangeAndTest
from moatless.actions.code_change import RequestCodeChange
from moatless.actions.create_file import CreateFile
from moatless.actions.edit import ClaudeEditTool
from moatless.actions.finish import Finish
from moatless.actions.insert_line import InsertLine
from moatless.actions.list_files import ListFiles
from moatless.actions.reject import Reject
from moatless.actions.run_tests import RunTests
from moatless.actions.string_replace import StringReplace
from moatless.agent.agent import ActionAgent
from moatless.agent.code_prompts import (
    CLAUDE_REACT_PROMPT,
    REACT_SYSTEM_PROMPT,
    SYSTEM_PROMPT,
    SIMPLE_CODE_PROMPT,
)
from moatless.completion.completion import (
    LLMResponseFormat,
    CompletionModel,
)
from moatless.index import CodeIndex
from moatless.message_history import MessageHistoryGenerator
from moatless.node import Node
from moatless.repository.repository import Repository
from moatless.runtime.runtime import RuntimeEnvironment
from moatless.schema import MessageHistoryType

logger = logging.getLogger(__name__)


class CodingAgent(ActionAgent):

    @classmethod
    def create(
        cls,
        repository: Repository,
        completion_model: CompletionModel,
        code_index: CodeIndex | None = None,
        runtime: RuntimeEnvironment | None = None,
        edit_completion_model: CompletionModel | None = None,
        message_history_type: MessageHistoryType | None = None,
        **kwargs,
    ):
<<<<<<< HEAD

=======
>>>>>>> f9839235
        if completion_model.supports_anthropic_computer_use:
            actions = create_claude_coding_actions(
                repository=repository,
                code_index=code_index,
                completion_model=completion_model,
            )
            system_prompt = CLAUDE_REACT_PROMPT
            action_type = "Claude actions with computer use capability"
            use_few_shots = False
        else:
            actions = create_edit_code_actions(
                repository=repository,
                code_index=code_index,
                completion_model=completion_model,
            )
            system_prompt = SYSTEM_PROMPT
            action_type = "standard edit code actions"
            use_few_shots = True

        if message_history_type is None:
            if completion_model.response_format == LLMResponseFormat.TOOLS:
                message_history_type = MessageHistoryType.MESSAGES
            else:
                message_history_type = MessageHistoryType.REACT

        message_generator = MessageHistoryGenerator(
            message_history_type=message_history_type,
            include_file_context=True
        )

        config = {
            "completion_model": completion_model.__class__.__name__,
            "code_index_enabled": code_index is not None,
            "runtime_enabled": runtime is not None,
            "edit_completion_model": edit_completion_model.__class__.__name__ if edit_completion_model else None,
            "action_type": action_type,
            "actions": [a.__class__.__name__ for a in actions],
            "message_history_type": message_history_type.value,
            "file_context_enabled": True
        }
        
        logger.info(f"Created CodingAgent with configuration: {json.dumps(config, indent=2)}")

        return cls(
            completion=completion_model,
            actions=actions,
            system_prompt=system_prompt,
            message_generator=message_generator,
            use_few_shots=use_few_shots,
            **kwargs,
        )


def create_base_actions(
    repository: Repository,
    code_index: CodeIndex | None = None,
    completion_model: CompletionModel | None = None,
) -> List[Action]:
    """Create the common base actions used across all action creators."""
    return [
        SemanticSearch(
            code_index=code_index,
            repository=repository,
            completion_model=completion_model,
        ),
        FindClass(
            code_index=code_index,
            repository=repository,
            completion_model=completion_model,
        ),
        FindFunction(
            code_index=code_index,
            repository=repository,
            completion_model=completion_model,
        ),
        FindCodeSnippet(
            code_index=code_index,
            repository=repository,
            completion_model=completion_model,
        ),
        ViewCode(repository=repository),
    ]


def create_coding_actions(
    repository: Repository,
    code_index: CodeIndex | None = None,
    runtime: RuntimeEnvironment | None = None,
    identify_completion_model: CompletionModel | None = None,
    edit_completion_model: CompletionModel | None = None,
) -> List[Action]:
    actions = create_base_actions(repository, code_index, identify_completion_model)

    if runtime:
        actions.append(
            ApplyCodeChangeAndTest(
                code_index=code_index,
                repository=repository,
                runtime=runtime,
                completion_model=edit_completion_model,
            )
        )
        actions.append(
            RunTests(repository=repository, runtime=runtime, code_index=code_index)
        )
    else:
        actions.append(
            RequestCodeChange(
                repository=repository, completion_model=edit_completion_model
            )
        )

    actions.extend([Finish(), Reject()])
    return actions


def create_edit_code_actions(
    repository: Repository,
    code_index: CodeIndex | None = None,
    completion_model: CompletionModel | None = None,
) -> List[Action]:
    """Create a list of simple code modification actions."""
    actions = create_base_actions(repository, code_index, completion_model)

    edit_actions = [
        StringReplace(repository=repository, code_index=code_index),
        # InsertLine(repository=repository,  code_index=code_index),
        CreateFile(repository=repository, code_index=code_index),
        AppendString(repository=repository, code_index=code_index),
        RunTests(repository=repository, code_index=code_index),
    ]

    actions.extend(edit_actions)
    actions.extend([Finish(), Reject()])
    return actions

def create_edit_code_actions(
    repository: Repository,
    code_index: CodeIndex | None = None,
    runtime: RuntimeEnvironment | None = None,
    completion_model: CompletionModel | None = None,
) -> List[Action]:
    """Create a list of simple code modification actions."""
    actions = create_base_actions(repository, code_index, completion_model)
    
    edit_actions = [
        StringReplace(repository=repository, runtime=runtime, code_index=code_index),
        InsertLine(repository=repository, runtime=runtime, code_index=code_index),
        CreateFile(repository=repository, runtime=runtime, code_index=code_index),
    ]
    
    actions.extend(edit_actions)
    actions.extend([Finish(), Reject()])
    return actions

def create_claude_coding_actions(
    repository: Repository,
    code_index: CodeIndex | None = None,
    completion_model: CompletionModel | None = None,
) -> List[Action]:
    actions = create_base_actions(repository, code_index, completion_model)
    actions.append(
        ClaudeEditTool(code_index=code_index, repository=repository),

    )
    actions.append(ListFiles())
    actions.append(RunTests(repository=repository, code_index=code_index))
    actions.extend([Finish(), Reject()])
    return actions


def create_all_actions(repository: Repository, code_index: CodeIndex | None = None, completion_model: CompletionModel | None = None) -> List[Action]:
    actions = create_base_actions(repository, code_index, completion_model)
    actions.extend(create_edit_code_actions(repository, code_index, completion_model))
    actions.append(ClaudeEditTool(code_index=code_index, repository=repository))
    return actions<|MERGE_RESOLUTION|>--- conflicted
+++ resolved
@@ -55,10 +55,6 @@
         message_history_type: MessageHistoryType | None = None,
         **kwargs,
     ):
-<<<<<<< HEAD
-
-=======
->>>>>>> f9839235
         if completion_model.supports_anthropic_computer_use:
             actions = create_claude_coding_actions(
                 repository=repository,
