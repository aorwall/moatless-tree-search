import logging
from typing import List, Type
import json

from moatless.actions import FindClass, FindFunction, FindCodeSnippet, SemanticSearch, RequestMoreContext
from moatless.actions.action import Action
from moatless.actions.apply_change_and_test import ApplyCodeChangeAndTest
from moatless.actions.code_change import RequestCodeChange
from moatless.actions.edit import ClaudeEditTool
from moatless.actions.finish import Finish
from moatless.actions.reject import Reject
from moatless.actions.run_tests import RunTests
from moatless.actions.string_replace import StringReplace
from moatless.actions.insert_line import InsertLine
from moatless.actions.create_file import CreateFile
from moatless.agent.agent import ActionAgent
from moatless.agent.code_prompts import SYSTEM_PROMPT, CLAUDE_PROMPT, SIMPLE_CODE_PROMPT, EDIT_SYSTEM_PROMPT
from moatless.completion.completion import (
    LLMResponseFormat, CompletionModel,
)
from moatless.completion.model import Message
from moatless.index import CodeIndex
from moatless.node import Node, MessageHistoryType
from moatless.repository.repository import Repository
from moatless.runtime.runtime import RuntimeEnvironment

logger = logging.getLogger(__name__)


class CodingAgent(ActionAgent):

    def generate_system_prompt(self, possible_actions: List[Type[Action]]) -> str:
        if self.system_prompt:
            prompt = self.system_prompt
        else:
            prompt = SYSTEM_PROMPT

        if self.completion.response_format == LLMResponseFormat.JSON:
            few_shot_examples = []
            for action in possible_actions:
                examples = action.get_few_shot_examples()
                if examples:
                    few_shot_examples.extend(examples)

            if few_shot_examples:
                prompt += "\n\nHere are some examples of how to use the available actions:\n\n"
                for example in few_shot_examples:
                    action_json = {
                        "action": example.action.model_dump(),
                        "action_type": example.action.name
                    }
                    prompt += f"User: {example.user_input}\nAssistant:\n```json\n{json.dumps(action_json, indent=2)}\n```\n\n"

        return prompt

    def determine_possible_actions(self, node: Node) -> List[Action]:
        possible_actions = self.actions.copy()

        # Remove RequestCodeChange and RunTests if there's no file context
        if node.file_context.is_empty():
            possible_actions = [
                action
                for action in possible_actions
<<<<<<< HEAD
                if action.__class__ not in [ApplyCodeChangeAndTest, RequestCodeChange, RunTests]
=======
                if action.__class__ not in [ApplyCodeChangeAndTest, RequestCodeChange, StringReplace, CreateFile, InsertLine, RunTests]
>>>>>>> 35740bbe
            ]

        # Remove RunTests if it was just executed in the parent node
        if (
            node.parent
            and node.parent.action
            and node.parent.action.__class__ == RunTests
        ):
            possible_actions = [
                action for action in possible_actions if action.__class__ != RunTests
            ]

        # Remove Finish and Reject if there's no file context or no code changes
        if not node.file_context.has_patch():
            possible_actions = [
                action
                for action in possible_actions
                if action.__class__ not in [Finish, Reject]
            ]

        # Remove actions that have been marked as duplicates
        if node.parent:
            siblings = [
                child for child in node.parent.children if child.node_id != node.node_id
            ]
            duplicate_actions = set(
                child.action.name for child in siblings if child.is_duplicate
            )
            possible_actions = [
                action
                for action in possible_actions
                if action.name not in duplicate_actions
            ]

        logger.info(
            f"Possible actions for Node{node.node_id}: {[action.__class__.__name__ for action in possible_actions]}"
        )

        return possible_actions

    @classmethod
    def create(
        cls,
        repository: Repository,
        completion_model: CompletionModel,
        code_index: CodeIndex | None = None,
        runtime: RuntimeEnvironment | None = None,
        edit_completion_model: CompletionModel | None = None,
        use_edit_actions: bool = False
    ):
        system_prompt = None
        if completion_model.supports_anthropic_computer_use:
            actions = create_claude_coding_actions(
                repository=repository,
                code_index=code_index,
                runtime=runtime,
                completion_model=completion_model
            )
            system_prompt = CLAUDE_PROMPT
        elif use_edit_actions:
            actions = create_edit_code_actions(
                repository=repository,
                code_index=code_index,
                runtime=runtime,
                completion_model=completion_model
            )

            system_prompt = EDIT_SYSTEM_PROMPT
        else:
            actions = create_coding_actions(
                repository=repository,
                code_index=code_index,
                runtime=runtime,
                identify_completion_model=completion_model,
                edit_completion_model=edit_completion_model or completion_model,
            )

            if not runtime:
                system_prompt = SIMPLE_CODE_PROMPT

        return cls(
            completion=completion_model,
            actions=actions,
            system_prompt=system_prompt,
            message_history_type=MessageHistoryType.MESSAGES,
            include_extra_history=True,
            include_file_context=False,
            include_git_patch=False,
        )


def create_base_actions(
    repository: Repository,
    code_index: CodeIndex | None = None,
    completion_model: CompletionModel | None = None,
) -> List[Action]:
    """Create the common base actions used across all action creators."""
    return [
        SemanticSearch(code_index=code_index, repository=repository, completion_model=completion_model),
        FindClass(code_index=code_index, repository=repository, completion_model=completion_model),
        FindFunction(code_index=code_index, repository=repository, completion_model=completion_model),
        FindCodeSnippet(code_index=code_index, repository=repository, completion_model=completion_model),
        RequestMoreContext(repository=repository),
    ]

def create_coding_actions(
    repository: Repository,
    code_index: CodeIndex | None = None,
    runtime: RuntimeEnvironment | None = None,
    identify_completion_model: CompletionModel | None = None,
    edit_completion_model: CompletionModel | None = None,
) -> List[Action]:
    actions = create_base_actions(repository, code_index, identify_completion_model)
    
    if runtime:
        actions.append(ApplyCodeChangeAndTest(
            code_index=code_index, 
            repository=repository, 
            runtime=runtime, 
            completion_model=edit_completion_model
        ))
    else:
        actions.append(RequestCodeChange(
            repository=repository, 
            completion_model=edit_completion_model
        ))

    actions.extend([Finish(), Reject()])
    return actions

def create_edit_code_actions(
    repository: Repository,
    code_index: CodeIndex | None = None,
    runtime: RuntimeEnvironment | None = None,
    completion_model: CompletionModel | None = None,
) -> List[Action]:
    """Create a list of simple code modification actions."""
    actions = create_base_actions(repository, code_index, completion_model)
    
    edit_actions = [
        StringReplace(repository=repository, runtime=runtime, code_index=code_index),
        InsertLine(repository=repository, runtime=runtime, code_index=code_index),
        CreateFile(repository=repository, runtime=runtime, code_index=code_index),
    ]
    
    actions.extend(edit_actions)
    actions.extend([Finish(), Reject()])
    return actions

def create_claude_coding_actions(
    repository: Repository,
    code_index: CodeIndex | None = None,
    runtime: RuntimeEnvironment | None = None,
    completion_model: CompletionModel | None = None,
) -> List[Action]:
    actions = create_base_actions(repository, code_index, completion_model)
    actions.append(ClaudeEditTool(code_index=code_index, repository=repository, runtime=runtime))
    actions.extend([Finish(), Reject()])
    return actions<|MERGE_RESOLUTION|>--- conflicted
+++ resolved
@@ -61,11 +61,7 @@
             possible_actions = [
                 action
                 for action in possible_actions
-<<<<<<< HEAD
-                if action.__class__ not in [ApplyCodeChangeAndTest, RequestCodeChange, RunTests]
-=======
                 if action.__class__ not in [ApplyCodeChangeAndTest, RequestCodeChange, StringReplace, CreateFile, InsertLine, RunTests]
->>>>>>> 35740bbe
             ]
 
         # Remove RunTests if it was just executed in the parent node
