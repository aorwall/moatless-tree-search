--- conflicted
+++ resolved
@@ -13,13 +13,8 @@
 )
 from moatless.agent.settings import AgentSettings
 from moatless.completion.completion import CompletionModel
-<<<<<<< HEAD
-from moatless.completion.model import Message, AssistantMessage, UserMessage, Completion
-from moatless.exceptions import RuntimeError, RejectError, CompletionError, CompletionRejectError
-=======
 from moatless.completion.model import AssistantMessage, UserMessage, Completion
 from moatless.exceptions import RuntimeError, CompletionRejectError
->>>>>>> 59340c9a
 from moatless.index.code_index import CodeIndex
 from moatless.node import Node
 from moatless.repository.repository import Repository
@@ -50,10 +45,7 @@
         **data,
     ):
         actions = actions or []
-<<<<<<< HEAD
-=======
         message_generator = message_generator or MessageHistoryGenerator()
->>>>>>> 59340c9a
         super().__init__(
             actions=actions, 
             system_prompt=system_prompt,
@@ -63,8 +55,6 @@
         self.set_actions(actions)
         self._completion = completion
 
-<<<<<<< HEAD
-=======
     @classmethod
     def from_agent_settings(cls, agent_settings: AgentSettings, actions: List[Action] | None = None):
         if agent_settings.actions:
@@ -76,7 +66,6 @@
             actions=actions,
         )
 
->>>>>>> 59340c9a
     def set_actions(self, actions: List[Action]):
         self.actions = actions
         self._action_map = {action.args_schema: action for action in actions}
@@ -154,36 +143,12 @@
                     f"Node{node.node_id} is a duplicate to Node{duplicate_node.node_id}. Skipping execution."
                 )
                 return
-<<<<<<< HEAD
-            self.execute_action(node)
-        except RejectError as e:
-            logger.warning(f"Node{node.node_id}: Action rejected: {e.message}")
-            rejection_reason = str(e)
-            node.action = RejectArgs(rejection_reason=rejection_reason)
-            self.execute_action(node)
-
-            if isinstance(e, CompletionRejectError):
-                if not node.observation.properties:
-                    node.observation.properties = {}
-                node.observation.properties["last_completion"] = e.last_completion
-
-        except RuntimeError as e:
-            logger.error(f"Node{node.node_id}: Runtime error: {e.message}")
-            raise  #
-
-        logger.info(
-            f"Node{node.node_id}: Executed action: {node.action.name}. "
-            f"Terminal: {node.observation.terminal if node.observation else False}. "
-            f"Output: {node.observation.message if node.observation else None}"
-        )
-=======
             try:
                 node.observation = self._execute(node)
                 if node.observation.execution_completion:
                     node.completions["execute_action"] = (
                         node.observation.execution_completion
                     )
->>>>>>> 59340c9a
 
                 if attempt > 0:
                     node.observation.properties["retries"] = attempt
@@ -196,17 +161,10 @@
 
                 return
 
-<<<<<<< HEAD
-        if node.message:
-            messages.append(UserMessage(content=node.message))
-
-        action_args = [action.args_schema for action in possible_actions]
-=======
             except RetryException as e:
                 logger.warning(
                     f"Node{node.node_id}: Action needs retry (attempt {attempt + 1}): {e.message}"
                 )
->>>>>>> 59340c9a
 
                 messages.append(
                     AssistantMessage(tool_call=e.action_args.to_tool_call())
@@ -236,13 +194,9 @@
                 f"Node{node.node_id}: Action {node.action.name} not found in action map. "
                 f"Available actions: {self._action_map.keys()}"
             )
-<<<<<<< HEAD
-            raise Exception(f"Action {type(node.action)} not found in action map.")
-=======
             raise RuntimeError(f"Action {type(node.action)} not found in action map.")
 
         return action.execute(node.action, node.file_context)
->>>>>>> 59340c9a
 
     def determine_possible_actions(self, node: Node) -> List[Action]:
         """Determine which actions that the agent can take based on the current node state."""
