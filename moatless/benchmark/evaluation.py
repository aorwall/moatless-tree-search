import concurrent.futures
import gc
import hashlib
import json
import logging
import os
import random
import shutil
import threading
import time
import traceback
from collections import defaultdict
from datetime import datetime, timezone
from typing import Optional, Any

import random
import litellm
from pydantic import BaseModel, Field
from tqdm.auto import tqdm

from moatless.agent.code_agent import CodingAgent
from moatless.benchmark.report import (
    BenchmarkResult,
    to_dataframe,
    create_sha256_hash,
)
from moatless.benchmark.swebench import (
    create_repository,
    create_index,
)
from moatless.benchmark.utils import get_moatless_instance
from moatless.completion.completion import CompletionModel
from moatless.completion.log_handler import LogHandler
from moatless.discriminator import AgentDiscriminator
from moatless.feedback.feedback_agent import FeedbackAgent
from moatless.feedback.reward_feedback import RewardFeedbackGenerator
from moatless.schema import MessageHistoryType
from moatless.search_tree import SearchTree
from moatless.selector import BestFirstSelector, SoftmaxSelector, Selector, LLMSelector, FeedbackSelector
from moatless.value_function.base import ValueFunction
from moatless.value_function.coding import CodingValueFunction
from moatless.benchmark.instance_collections import sampled_50_instances

logger = logging.getLogger(__name__)


class DebateSettings(BaseModel):
    n_agents: int = Field(
        8,
        description="The number of agents to debate the rewards to transitions.",
    )
    n_rounds: int = Field(
        3,
        description="The number of rounds to debate the rewards to transitions.",
    )


class TreeSearchSettings(BaseModel):
    max_expansions: int = Field(
        3,
        description="The maximum number of expansions of one state.",
    )

    max_iterations: int = Field(
        100,
        description="The maximum number of iterations to run the tree search.",
    )

    max_cost: float = Field(
        4,
        description="The maximum cost spent on token before finishing.",
    )

    model: Optional[CompletionModel] = Field(
        default=None,
        description="The default model.",
    )

    agent_model: Optional[CompletionModel] = Field(
        default=None,
        description="The model the agent will use.",
    )
    
    selector: str = Field(
        "best_first",
        options=["best_first", "softmax", "llm_selector", "feedback"],
        description="The selector to use for the tree search.",
    )

    value_function: Optional[str] = Field(
        "llm_value_function",
        options=["coding", "llm_value_function"],
        description="The value function to use for the tree search.",
    )

    value_function_model: Optional[CompletionModel] = Field(
        None,
        description="The model to use for building actions.",
    )

    min_finished_nodes: Optional[int] = Field(
        2,
        description="The minimum number of finished nodes to consider before finishing",
    )
    max_finished_nodes: Optional[int] = Field(
        2,
        description="The maximum number of finished nodes to consider before finishing",
    )

    reward_threshold: Optional[int] = Field(
        None,
        description="The min reward threshold to consider before finishing.",
    )

    provide_feedback: bool = Field(
        True,
        description="Whether to provide feedback from previosly evaluated transitions.",
    )

    debate: bool = Field(
        True,
        description="Whether to debate the rewards to transitions.",
    )

    debate_n_agents: Optional[int] = Field(
        8,
        description="The number of agents to debate the rewards to transitions.",
    )

    debate_n_rounds: Optional[int] = Field(
        3,
        description="The number of rounds to debate the rewards to transitions.",
    )

    best_first: bool = Field(
        True,
        description="Whether to use best first search.",
    )

    exploration_constant: float = Field(
        1.41,
        description="The exploration constant for UCT.",
    )

    max_depth: int = Field(
        20,
        description="The maximum depth for one trajectory in simulations.",
    )

    debate_settings: DebateSettings | None = Field(
        None,
        description="The settings for the debate.",
    )

    feedback_type: Optional[str] = Field(
        "agent",
        options=["reward", "agent", None],
        description="Type of feedback generator to use ('reward', 'agent', or None).",
    )

    agent_message_history_type: MessageHistoryType = Field(
        MessageHistoryType.MESSAGES,
        description="Determines how message history is generated for the agent.",
    )

    def create_evaluation_name(
        self,
        date: str | None = None,
    ) -> str:
        if date:
            date_str = date
        else:
            date_str = datetime.now(tz=timezone.utc).strftime("%Y%m%d")

        # Make model name URL-safe (only alphanumeric and underscores)
        model_name = self.model.model.split("/")[-1]
        # Replace any non-alphanumeric chars with underscore
        model_name = "".join(c if c.isalnum() else "_" for c in model_name)
        # Remove repeated underscores and any leading/trailing underscores
        model_name = "_".join(filter(None, model_name.split("_"))).strip("_")

        # Start with date and model
        name = f"{date_str}_{model_name}"

        # Add all float and bool fields from the model's schema
        schema = self.model_json_schema()
        for field_name, field in schema["properties"].items():
            if field.get("type") in ["number", "boolean"]:
                # Convert field name to lowercase and replace spaces with underscores
                safe_field = field_name.lower().replace(" ", "_")
                value = getattr(self, field_name)
                # For boolean fields, just include the name if True
                if field["type"] == "boolean" and value:
                    name += f"_{safe_field}"
                # For float fields, include the value
                elif field["type"] == "number":
                    name += f"_{safe_field}_{value}"

        return name.lower()  # Convert to lowercase for consistency


class Evaluation:
    def __init__(
        self,
        evaluations_dir: str,
        evaluation_name: str,
        settings: TreeSearchSettings,
        max_file_context_tokens: int = 16000,
        dataset_name: str = "princeton-nlp/SWE-bench_Lite",
        repo_base_dir: str | None = None,
        report_mode: str | None = None,
        litellm_callback: Optional[str] = None,
        num_workers: int = 1,
        use_testbed: bool = False,
        selector: Selector | None = None,
        overwrite: bool = False,
    ):
        self.evaluations_dir = evaluations_dir
        self.num_workers = num_workers
        self.report_mode = report_mode
        self.dataset_name = dataset_name
        self.evaluation_name = evaluation_name

        self.log_handler = LogHandler(os.path.join(evaluations_dir, "logs"))
        litellm.callbacks = [self.log_handler]

        self.use_testbed = use_testbed

        self.settings = settings
        self.max_file_context_tokens = max_file_context_tokens

        self.selector = selector

        self.evaluation_dir = f"{evaluations_dir}/{evaluation_name}"
        logger.info(f"Evaluation directory: {self.evaluation_dir}")
        if not os.path.exists(self.evaluation_dir):
            os.makedirs(self.evaluation_dir)

        self.predictions_path = f"{self.evaluation_dir}/all_preds.jsonl"

        self.repo_base_dir = repo_base_dir or os.getenv("REPO_DIR", "/tmp/repos")

        if litellm_callback:
            litellm.success_callback = [litellm_callback]
            litellm.failure_callback = [litellm_callback]

        self.status_file = f"{self.evaluation_dir}/status_summary.json"
        self.event_file = f"{self.evaluation_dir}/event_log.json"
        self.file_lock = threading.Lock()
        self.statuses = defaultdict(dict)
        self.events = defaultdict(list)

        self.overwrite = overwrite

    def update_status(self, instance_id: str, status: str):
        with self.file_lock:
            if instance_id not in self.statuses:
                self.statuses[instance_id] = {
                    "created": datetime.now().isoformat(),
                }

            self.statuses[instance_id].update(
                {"last_updated": datetime.now().isoformat(), "status": status}
            )
            self._save_statuses()

    def log_event(self, instance_id: str, event: str):
        with self.file_lock:
            self.events[instance_id].append(
                {"timestamp": datetime.now().isoformat(), "event": event}
            )
            self._save_events()

    def _save_statuses(self):
        with open(self.status_file, "w") as f:
            json.dump(self.statuses, f, indent=2)

    def _save_events(self):
        with open(self.event_file, "w") as f:
            json.dump(self.events, f, indent=2)

    def run_evaluation(
        self,
        split: str = "lite",
        instance_ids: list[str] | None = None,
        exclude_instance_ids: list[str] | None = None,
        repos: list[str] | None = None,
        ignore_repos: list[str] | None = None,
        min_resolved: Optional[int] = None,
        max_resolved: Optional[int] = None,
    ):
<<<<<<< HEAD
        # First load the appropriate dataset
=======
>>>>>>> f9839235
        if split == "combo":
            # Load both lite and verified datasets
            lite_path = os.path.join(os.path.dirname(__file__), "swebench_lite_all_evaluations.json")
            verified_path = os.path.join(os.path.dirname(__file__), "swebench_verified_all_evaluations.json")
            
            with open(lite_path) as f:
                lite_instances = json.load(f)
            with open(verified_path) as f:
                verified_instances = json.load(f)
                
            # Get instance IDs that exist in both datasets
            lite_ids = {instance["instance_id"] for instance in lite_instances}
            verified_ids = {instance["instance_id"] for instance in verified_instances}
            common_ids = lite_ids.intersection(verified_ids)
            
            # Use instances from lite dataset that exist in both
            instances = [instance for instance in lite_instances if instance["instance_id"] in common_ids]
            logger.info(f"Found {len(instances)} instances that exist in both lite and verified datasets")
        else:
<<<<<<< HEAD
            file_path = os.path.join(os.path.dirname(__file__), f"swebench_lite_all_evaluations.json")
            with open(file_path) as f:
                instances = json.load(f)
            logger.info(f"Loaded {len(instances)} instances from {file_path}")
=======
            file_path = os.path.join(os.path.dirname(__file__), f"swebench_{split}_all_evaluations.json")
            with open(file_path) as f:
                instances = json.load(f)
            logger.info(f"Loaded {len(instances)} instances from {file_path}")

        random.shuffle(instances)

>>>>>>> f9839235

        # Apply all filters
        if instance_ids:
            instances = [
                instance
                for instance in instances
                if instance["instance_id"] in instance_ids
            ]
            logger.info(
                f"Running evaluation for {len(instances)} instances filtered by instance_ids"
            )

        if exclude_instance_ids:
            instances = [
                instance
                for instance in instances
                if instance["instance_id"] not in exclude_instance_ids
            ]
            logger.info(
                f"Running evaluation for {len(instances)} instances filtered by exclude_instance_ids"
            )

        if min_resolved is not None:
            instances = [
                instance
                for instance in instances
                if len(instance["resolved_by"]) >= min_resolved
                or (
                    min_resolved == 1
                    and instance.get("llm_monkeys", {}).get("resolved_rate", 0) > 0
                )
            ]
            logger.info(
                f"Running evaluation for {len(instances)} instances filtered by min_resolved >= {min_resolved}"
            )

        if max_resolved is not None:
            instances = [
                instance
                for instance in instances
                if len(instance["resolved_by"]) <= max_resolved
            ]
            logger.info(
                f"Running evaluation for {len(instances)} instances filtered by max_resolved <= {max_resolved}"
            )
        
        if split == "sampled_50_instances":
            instances = [
                instance for instance in instances 
                if instance["instance_id"] in sampled_50_instances
            ]
            logger.info(f"Running evaluation for {len(instances)} instances from sampled_50_instances")

        if repos:
            instances = [
                instance for instance in instances if instance["repo"] in repos
            ]
            logger.info(
                f"Running evaluation for {len(instances)} instances filtered by repos"
            )

        if ignore_repos:
            instances = [
                instance
                for instance in instances
                if instance["repo"] not in ignore_repos
            ]
            if instances:
                logger.info(
                    f"Running evaluation for {len(instances)} instances after filtering by ignore_repos"
                )

        # After all filters, apply random sampling if requested
        if split == "random":
            instances = random.sample(instances, min(50, len(instances)))
            logger.info(f"Randomly selected {len(instances)} instances from filtered dataset")

        random.shuffle(instances)

        return self._run_evaluation(instances)

    def run_single_instance(
        self,
        instance_id: str,
        dataset: str = "princeton-nlp/SWE-bench_Lite",
        split="test",
    ) -> BenchmarkResult:
        instance = get_moatless_instance(instance_id, split)
        return self.evaluate_instance(instance)

    def evaluate_instance(self, instance: dict):
        instance_id = instance["instance_id"]
        instance_dir = os.path.join(self.evaluation_dir, f"{instance_id}")
        trajectory_path = os.path.join(instance_dir, "trajectory.json")
        eval_result_path = os.path.join(instance_dir, "eval_result.json")

        # If overwrite is True, remove existing files
        if self.overwrite and os.path.exists(instance_dir):
            logger.info(f"Overwriting existing evaluation for instance {instance_id}")
            shutil.rmtree(instance_dir)
        
        # Create directories if they don't exist
        if not os.path.exists(instance_dir):
            os.makedirs(instance_dir)

        log_dir = os.path.join(instance_dir, "logs")
        if not os.path.exists(log_dir):
            os.makedirs(log_dir)

<<<<<<< HEAD
        # Check for existing evaluation only if not overwriting
        if not self.overwrite and os.path.exists(eval_result_path):
=======
        eval_result_path = os.path.join(instance_dir, "eval_result.json")
        if os.path.exists(eval_result_path):
>>>>>>> f9839235
            try:
                with open(eval_result_path) as f:
                    eval_result = json.load(f)
                    if eval_result.get("status") == "completed":
                        logger.info(f"Skipping completed instance {instance_id} (use --overwrite to force re-evaluation)")
                        return eval_result
            except json.JSONDecodeError:
                # If file is corrupted, we'll start fresh
                pass

        # Initialize fresh eval_result
        eval_result = {
            "node_results": {},
        }

        logger.info(f"Evaluating {instance_id}")
        problem_statement = f"task>\nSolve the following reported issue in the {instance['repo']} repository:\n\n{instance['problem_statement']}\n</task>"

        runtime = None
        repository = None

        self.update_status(instance_id, "started")
        self.log_event(instance_id, "evaluate_instance_initiated")

        try:
            search_tree = None

            if os.path.exists(trajectory_path):
                try:
                    persisted_tree = SearchTree.from_file(trajectory_path)
                    if persisted_tree.is_finished():
                        logger.info(f"Found completed search tree for {instance_id}")
                        search_tree = persisted_tree
                except json.JSONDecodeError as e:
                    logger.error(
                        f"Failed to parse search tree from {trajectory_path}. Will remove file to start over. Error: {e}"
                    )
                    os.remove(trajectory_path)

            if not search_tree:
                self.log_event(instance_id, "workspace_creation_started")

                self.log_event(instance_id, "workspace_created")

                metadata: dict[str, Any] = {
                    "evaluation_name": self.evaluation_name,
                    "instance_id": instance["instance_id"],
                }

                repository = create_repository(
                    instance, repo_base_dir=self.repo_base_dir
                )
                code_index = create_index(instance, repository=repository)

                if self.use_testbed:
                    from moatless.runtime.testbed import TestbedEnvironment

                    run_id = hashlib.sha256(self.evaluation_name.encode()).hexdigest()[:8]

                    runtime = TestbedEnvironment(
                        repository=repository,
                        instance=instance,
                        log_dir=log_dir,
                        dataset_name=self.dataset_name,
                        run_id=run_id,
                    )
                else:
                    runtime = None

                if os.path.exists(trajectory_path):
                    search_tree = SearchTree.from_file(
                        trajectory_path,
                        repository=repository,
                        runtime=runtime,
                        code_index=code_index,
                    )
                else:
                    completion_model = self._create_completion_model(
                        self.settings.agent_model
                    )

                    agent = CodingAgent.create(
                        completion_model=completion_model,
                        repository=repository,
                        code_index=code_index,
                        runtime=runtime,
                        message_history_type=self.settings.agent_message_history_type,
                    )

                    if self.selector:
                        selector = self.selector
                    elif self.settings.selector == "best_first":
                        selector = BestFirstSelector()
                    elif self.settings.selector == "softmax":
                        selector = SoftmaxSelector()
                    elif self.settings.selector == "llm_selector":
                        selector = LLMSelector(
                            completion=self.settings.model,
                            max_iterations=self.settings.max_iterations,
                            debate=self.settings.debate,
                            provide_feedback=self.settings.provide_feedback,
                        )
                    elif self.settings.selector == "feedback":
                        selector = FeedbackSelector()
                    else:
                        raise ValueError(f"Unknown selector: {self.settings.selector}")
                    
                    
                    if self.settings.max_expansions > 1:
<<<<<<< HEAD

                        if self.settings.value_function == "coding":
                            value_function = CodingValueFunction(
                                completion_model=self._create_completion_model(
                                    self.settings.value_function_model
                                )
=======
                        value_function = CodingValueFunction(
                            completion_model=self._create_completion_model(
                                self.settings.value_function_model
>>>>>>> f9839235
                            )
                        elif self.settings.value_function == "llm_value_function":
                            value_function = ValueFunction(
                                completion_model=self._create_completion_model(
                                    self.settings.value_function_model
                                ),
                                include_search_tree=True,
                                coding_value_function=CodingValueFunction(
                                    completion_model=self._create_completion_model(
                                        self.settings.value_function_model
                                    )
                                )
                            )
                        else:
                            value_function = None

                        # discriminator = MeanAwardDiscriminator()
                        discriminator = AgentDiscriminator(
                            completion=self._create_completion_model(),
                            n_agents=self.settings.debate_n_agents,
                            n_rounds=self.settings.debate_n_rounds,
                        )

                        if self.settings.provide_feedback:
                            if self.settings.feedback_type == "agent":
                                feedback = FeedbackAgent(
                                    completion_model=self._create_completion_model(),
                                    instance_dir=instance_dir,
                                    feedback_file=os.path.join(instance_dir, "feedback.txt")
                                )
                            elif self.settings.feedback_type == "reward":
                                feedback = RewardFeedbackGenerator()
                            else:
                                feedback = None
                        else:
                            feedback = None
                    else:
                        value_function = None
                        discriminator = None
                        feedback = None

                    search_tree = SearchTree.create(
                        message=problem_statement,
                        repository=repository,
                        runtime=runtime,
                        agent=agent,
                        selector=selector,
                        value_function=value_function,
                        discriminator=discriminator,
                        feedback_generator=feedback,
                        max_expansions=self.settings.max_expansions,
                        max_iterations=self.settings.max_iterations,
                        max_depth=self.settings.max_depth,
                        min_finished_nodes=self.settings.min_finished_nodes,
                        max_finished_nodes=self.settings.max_finished_nodes,
                        max_cost=self.settings.max_cost,
                        reward_threshold=self.settings.reward_threshold,
                        metadata=metadata,
                        persist_path=trajectory_path,
                    )

            best_node = None
            start_time = time.time()
            try:
                self.log_event(instance_id, "search_tree_execution_started")

                if search_tree and "error" in eval_result:
                    del eval_result["error"]
                    with open(eval_result_path, "w") as f:
                        json.dump(eval_result, f, indent=2)

                search_tree.run_search()
                best_node = search_tree.get_best_trajectory()
                self.log_event(instance_id, "search_tree_execution_completed")
                if best_node:
                    self.save_prediction(
                        instance_id, best_node.file_context.generate_git_patch()
                    )
                eval_result["status"] = "completed"

                leaf_nodes = search_tree.get_leaf_nodes()
                patch_results = {}
                logger.info(
                    f"Will evaluate {len(leaf_nodes)} leaf nodes for instance {instance_id}"
                )

                if "node_results" not in eval_result:
                    eval_result["node_results"] = {}

                if self.use_testbed:
                    # Filter out already evaluated nodes
                    unevaluated_nodes = [
                        node
                        for node in leaf_nodes
                        if str(node.node_id) not in eval_result.get("node_results", {})
                    ]

                    if not unevaluated_nodes:
                        logger.info(
                            f"All {len(leaf_nodes)} nodes for instance {instance_id} have already been evaluated"
                        )
                    else:
                        logger.info(
                            f"Found {len(leaf_nodes) - len(unevaluated_nodes)} already evaluated nodes, "
                            f"will evaluate remaining {len(unevaluated_nodes)} nodes for instance {instance_id}"
                        )

                        if not runtime:
                            repository = create_repository(
                                instance, repo_base_dir=self.repo_base_dir
                            )
                            from testbeds.sdk import TestbedSDK
                            from moatless.runtime.testbed import TestbedEnvironment

                            runtime = TestbedEnvironment(
                                testbed_sdk=TestbedSDK(),
                                repository=repository,
                                instance=instance,
                                log_dir=log_dir,
                                enable_cache=True,
                            )

                        for i, leaf_node in enumerate(unevaluated_nodes):
                            logger.info(
                                f"Evaluate Node{leaf_node.node_id} {i + 1}/{len(unevaluated_nodes)} for instance {instance_id}"
                            )

                            if str(leaf_node.node_id) in eval_result["node_results"]:
                                logger.info(
                                    f"Skip Node{leaf_node.node_id} {i + 1}/{len(unevaluated_nodes)} for instance {instance_id} that has already been evaluated "
                                )
                                continue

                            patch = leaf_node.file_context.generate_git_patch()
                            if patch and patch.strip():
                                patch_hash = create_sha256_hash(patch)

                                if patch_hash in patch_results:
                                    logger.info(
                                        f"Skip Node{leaf_node.node_id} {i + 1}/{len(unevaluated_nodes)} for instance {instance_id} as patch has already been evaluated."
                                    )
                                    eval_result["node_results"][leaf_node.node_id] = (
                                        patch_results[patch_hash]
                                    )
                                else:
                                    start_time = time.time()
                                    result = runtime.evaluate(patch=patch)
                                    if not result:
                                        logger.error(
                                            f"Error in evaluating patch for {instance_id}"
                                        )
                                        continue

                                    eval_result["node_results"][leaf_node.node_id] = (
                                        result.model_dump()
                                    )
                                    patch_results[patch_hash] = result.model_dump()
                                    logger.info(
                                        f"Evaluated patch in {time.time() - start_time} seconds (resolved: {result.resolved})"
                                    )
                            else:
                                logger.info(
                                    f"Skip Node{leaf_node.node_id} {i + 1}/{len(unevaluated_nodes)} for instance {instance_id} with no patch."
                                )

                            if best_node and leaf_node.node_id == best_node.node_id:
                                self.save_prediction(instance_id, patch)
                                eval_result["selected_node"] = leaf_node.node_id

                                if eval_result["node_results"].get(leaf_node.node_id):
                                    eval_result["resolved"] = eval_result[
                                        "node_results"
                                    ][leaf_node.node_id]["resolved"]

                                    if eval_result.get("resolved"):
                                        logger.info(
                                            f"Resolved {instance['instance_id']}"
                                        )
                                    else:
                                        logger.info(
                                            f"Could not resolve {instance['instance_id']}"
                                        )

                            with open(eval_result_path, "w") as f:
                                json.dump(eval_result, f, indent=2)

                if "error" in eval_result:
                    del eval_result["error"]

            except Exception:
                eval_result["error"] = traceback.format_exc()
                eval_result["status"] = "error"
                logging.exception(f"Error in evaluation of {instance['instance_id']} ")
            finally:
                eval_result["duration"] = time.time() - start_time
                search_tree.persist(trajectory_path)

            self.log_event(instance_id, "evaluation_completed")
            self.update_status(instance_id, eval_result["status"])

            return eval_result

        except Exception:
            logger.exception(f"Error in processing instance {instance_id}")
            self.log_event(instance_id, "evaluation_error")
            self.update_status(instance_id, "error")
            return None

        finally:
            with open(eval_result_path, "w") as f:
                json.dump(eval_result, f, indent=2)

            # Clean up
            if repository:
                shutil.rmtree(repository.repo_dir, ignore_errors=True)

            del runtime
            del repository
            del search_tree
            gc.collect()

    def save_prediction(self, instance_id, submission):
        with self.file_lock:
            prediction = {
                "model_name_or_path": self.evaluation_name,
                "instance_id": instance_id,
                "model_patch": submission,
            }
            with open(self.predictions_path, "a") as file:
                json_string = json.dumps(prediction)
                file.write(json_string + "\n")

    def _create_completion_model(
        self, model_settings: CompletionModel | None = None
    ) -> CompletionModel:
        return model_settings or self.settings.model

    def _to_csv_report(self, results: list[BenchmarkResult]):
        df = to_dataframe(results, self.report_mode)
        df.to_csv(
            f"{self.evaluation_dir}/result.csv",
            index=False,
            sep=",",
            decimal=",",
            quoting=1,
        )

    def _run_evaluation(self, instances: list[dict]):
        error = 0

        with open(self.predictions_path, "w") as file:
            file.write("")

        results = []

        logger.info(
            f"Processing {len(instances)} instances with {self.num_workers} workers"
        )

        with concurrent.futures.ThreadPoolExecutor(
            max_workers=self.num_workers
        ) as executor:
            futures = [
                executor.submit(self.evaluate_instance, instance)
                for instance in instances
            ]

            pbar = tqdm(concurrent.futures.as_completed(futures), total=len(futures))

            for future in pbar:
                try:
                    result = future.result()
                    # TODO
                    # if result:
                    #    results.append(result)
                    #    # self._to_csv_report(results)
                    #    self._save_json_report(results)
                    # else:
                    #    error += 1

                    # stats = self._create_stats(results)
                    # pbar.set_postfix(stats)

                except Exception:
                    error += 1
                    logger.exception("Error in processing instance")

        logger.info(f"Completed processing with {error} errors")
        self.update_status("all", "evaluation_completed")

    def _create_stats(self, results):
        stats = {}
        if results:
            stats["avg_duration"] = sum(r.duration for r in results) / len(results)
            stats["avg_cost"] = sum(r.total_cost for r in results) / len(results)
            stats["total_cost"] = sum(r.total_cost for r in results)

            identified = sum(
                1
                for r in results
                if r.status in ["identified", "planned", "edited", "resolved"]
            )
            resolved = sum(1 for r in results if r.status in ["resolved"])
            error = sum(1 for r in results if r.status == "error")

            if identified > 0:
                stats["identified"] = f"{(identified / len(results)) * 100:.2f}%"
            if resolved > 0:
                stats["resolved"] = f"{(resolved / len(results)) * 100:.2f}%"
            stats["error"] = error

        return stats

    def _save_json_report(self, results: list[BenchmarkResult]):
        json_results = [result.model_dump() for result in results]
        with open(f"{self.evaluation_dir}/report.json", "w") as f:
            json.dump(json_results, f, indent=2)

    def read_trajectory(self, path) -> dict | None:
        if os.path.exists(path):
            with open(path) as f:
                return json.load(f)
        else:
            return None

    def get_actions(self, trajectory: dict):
        actions = []
        for transition in trajectory["transitions"]:
            for action in transition["actions"]:
                actions.append(action["action"])
        return actions


def create_evaluation_name(
    model: str,
    date,
    max_expansions=None,
    **kwargs,
):
    if date:
        date_str = date
    else:
        date_str = datetime.now(tz=timezone.utc).strftime("%Y%m%d")
    # Make model name URL-safe (only alphanumeric and underscores)
    model_name = model.split("/")[-1]
    # Replace any non-alphanumeric chars with underscore
    model_name = "".join(c if c.isalnum() else "_" for c in model_name)
    # Remove repeated underscores and any leading/trailing underscores
    model_name = "_".join(filter(None, model_name.split("_"))).strip("_")

    model_name = f"{date_str}_{model_name}"

    if max_expansions:
        model_name += f"_max_exp{max_expansions}"

    for key, value in kwargs.items():
        # Convert key-value pairs to URL-safe format
        safe_value = "".join(c if c.isalnum() else "_" for c in str(value))
        safe_value = "_".join(filter(None, safe_value.split("_"))).strip("_")
        model_name += f"_{key}_{safe_value}"
    return model_name.lower()  # Convert to lowercase for consistency<|MERGE_RESOLUTION|>--- conflicted
+++ resolved
@@ -289,10 +289,6 @@
         min_resolved: Optional[int] = None,
         max_resolved: Optional[int] = None,
     ):
-<<<<<<< HEAD
-        # First load the appropriate dataset
-=======
->>>>>>> f9839235
         if split == "combo":
             # Load both lite and verified datasets
             lite_path = os.path.join(os.path.dirname(__file__), "swebench_lite_all_evaluations.json")
@@ -312,12 +308,6 @@
             instances = [instance for instance in lite_instances if instance["instance_id"] in common_ids]
             logger.info(f"Found {len(instances)} instances that exist in both lite and verified datasets")
         else:
-<<<<<<< HEAD
-            file_path = os.path.join(os.path.dirname(__file__), f"swebench_lite_all_evaluations.json")
-            with open(file_path) as f:
-                instances = json.load(f)
-            logger.info(f"Loaded {len(instances)} instances from {file_path}")
-=======
             file_path = os.path.join(os.path.dirname(__file__), f"swebench_{split}_all_evaluations.json")
             with open(file_path) as f:
                 instances = json.load(f)
@@ -325,7 +315,6 @@
 
         random.shuffle(instances)
 
->>>>>>> f9839235
 
         # Apply all filters
         if instance_ids:
@@ -435,13 +424,8 @@
         if not os.path.exists(log_dir):
             os.makedirs(log_dir)
 
-<<<<<<< HEAD
         # Check for existing evaluation only if not overwriting
         if not self.overwrite and os.path.exists(eval_result_path):
-=======
-        eval_result_path = os.path.join(instance_dir, "eval_result.json")
-        if os.path.exists(eval_result_path):
->>>>>>> f9839235
             try:
                 with open(eval_result_path) as f:
                     eval_result = json.load(f)
@@ -551,18 +535,12 @@
                     
                     
                     if self.settings.max_expansions > 1:
-<<<<<<< HEAD
 
                         if self.settings.value_function == "coding":
                             value_function = CodingValueFunction(
                                 completion_model=self._create_completion_model(
                                     self.settings.value_function_model
                                 )
-=======
-                        value_function = CodingValueFunction(
-                            completion_model=self._create_completion_model(
-                                self.settings.value_function_model
->>>>>>> f9839235
                             )
                         elif self.settings.value_function == "llm_value_function":
                             value_function = ValueFunction(
