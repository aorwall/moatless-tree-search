--- conflicted
+++ resolved
@@ -378,17 +378,6 @@
                         completion=self._create_completion_model(self.settings.value_function_model)
                     )
 
-<<<<<<< HEAD
-                    discriminator = MeanAwardDiscriminator()
-                    #discriminator = AgentDiscriminator(
-                    #    create_completion=self._create_completion_model(),
-                    #    debate=self.settings.debate,
-                    #    debate_settings=DebateSettings(
-                    #        n_agents=self.settings.debate_settings.n_agents,
-                    #        n_rounds=self.settings.debate_settings.n_rounds,
-                    #    )
-                    #)
-=======
                     # discriminator = MeanAwardDiscriminator()
                     discriminator = AgentDiscriminator(
                         create_completion=self._create_completion_model(),
@@ -397,7 +386,6 @@
                             n_rounds=self.settings.debate_n_rounds,
                         )
                     )
->>>>>>> 6418a13d
 
                     if self.settings.provide_feedback:
                         feedback = FeedbackGenerator()
