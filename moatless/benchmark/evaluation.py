--- conflicted
+++ resolved
@@ -31,17 +31,6 @@
 from moatless.benchmark.utils import get_moatless_instance
 from moatless.completion.completion import CompletionModel
 from moatless.completion.log_handler import LogHandler
-<<<<<<< HEAD
-from moatless.discriminator import MeanAwardDiscriminator, AgentDiscriminator
-from moatless.feedback import FeedbackGenerator
-from moatless.feedback.feedback_agent import FeedbackAgent
-from moatless.feedback.reward_feedback import RewardFeedbackGenerator
-from moatless.file_context import FileContext
-from moatless.search_tree import SearchTree
-from moatless.selector import BestFirstSelector, SoftmaxSelector, LLMSelector
-from moatless.templates import create_coding_actions, create_claude_coding_actions
-from moatless.value_function.base import ValueFunction
-=======
 from moatless.discriminator import AgentDiscriminator
 from moatless.feedback.feedback_agent import FeedbackAgent
 from moatless.feedback.reward_feedback import RewardFeedbackGenerator
@@ -49,41 +38,10 @@
 from moatless.search_tree import SearchTree
 from moatless.selector import BestFirstSelector, SoftmaxSelector, Selector
 from moatless.value_function.coding import CodingValueFunction
->>>>>>> 59340c9a
 
 logger = logging.getLogger(__name__)
 
 
-<<<<<<< HEAD
-class ModelSettings(BaseModel):
-    model: str = Field(
-        ...,
-        description="The model to use for completions.",
-    )
-    temperature: float = Field(
-        0.0,
-        description="The temperature to use for completions.",
-    )
-    base_url: Optional[str] = Field(
-        None,
-        description="The base URL for the model API.",
-    )
-    api_key: Optional[str] = Field(
-        None,
-        description="The API key for the model API.",
-    )
-    max_tokens: Optional[int] = Field(
-        4000,
-        description="The maximum number of tokens to generate.",
-    )
-    response_format: Optional[LLMResponseFormat] = Field(
-        LLMResponseFormat.TOOLS,
-        description="The response format for the model API.",
-    )
-
-
-=======
->>>>>>> 59340c9a
 class DebateSettings(BaseModel):
     n_agents: int = Field(
         8,
@@ -186,7 +144,16 @@
         description="The settings for the debate.",
     )
 
-<<<<<<< HEAD
+    feedback_type: Optional[str] = Field(
+        None,
+        description="Type of feedback generator to use ('reward', 'agent', or None).",
+    )
+
+    agent_message_history_type: MessageHistoryType = Field(
+        MessageHistoryType.MESSAGES,
+        description="Determines how message history is generated for the agent.",
+    )
+
     def create_evaluation_name(
         self,
         date: str | None = None,
@@ -195,17 +162,17 @@
             date_str = date
         else:
             date_str = datetime.now(tz=timezone.utc).strftime("%Y%m%d")
-        
+
         # Make model name URL-safe (only alphanumeric and underscores)
         model_name = self.model.model.split("/")[-1]
         # Replace any non-alphanumeric chars with underscore
         model_name = "".join(c if c.isalnum() else "_" for c in model_name)
         # Remove repeated underscores and any leading/trailing underscores
         model_name = "_".join(filter(None, model_name.split("_"))).strip("_")
-        
+
         # Start with date and model
         name = f"{date_str}_{model_name}"
-        
+
         # Add all float and bool fields from the model's schema
         schema = self.model_json_schema()
         for field_name, field in schema["properties"].items():
@@ -219,52 +186,6 @@
                 # For float fields, include the value
                 elif field["type"] == "number":
                     name += f"_{safe_field}_{value}"
-            
-        return name.lower()  # Convert to lowercase for consistency
-=======
-    feedback_type: Optional[str] = Field(
-        None,
-        description="Type of feedback generator to use ('reward', 'agent', or None).",
-    )
->>>>>>> 59340c9a
-
-    agent_message_history_type: MessageHistoryType = Field(
-        MessageHistoryType.MESSAGES,
-        description="Determines how message history is generated for the agent.",
-    )
-
-    def create_evaluation_name(
-        self,
-        date: str | None = None,
-    ) -> str:
-        if date:
-            date_str = date
-        else:
-            date_str = datetime.now(tz=timezone.utc).strftime("%Y%m%d")
-
-        # Make model name URL-safe (only alphanumeric and underscores)
-        model_name = self.model.model.split("/")[-1]
-        # Replace any non-alphanumeric chars with underscore
-        model_name = "".join(c if c.isalnum() else "_" for c in model_name)
-        # Remove repeated underscores and any leading/trailing underscores
-        model_name = "_".join(filter(None, model_name.split("_"))).strip("_")
-
-        # Start with date and model
-        name = f"{date_str}_{model_name}"
-
-        # Add all float and bool fields from the model's schema
-        schema = self.model_json_schema()
-        for field_name, field in schema["properties"].items():
-            if field.get("type") in ["number", "boolean"]:
-                # Convert field name to lowercase and replace spaces with underscores
-                safe_field = field_name.lower().replace(" ", "_")
-                value = getattr(self, field_name)
-                # For boolean fields, just include the name if True
-                if field["type"] == "boolean" and value:
-                    name += f"_{safe_field}"
-                # For float fields, include the value
-                elif field["type"] == "number":
-                    name += f"_{safe_field}_{value}"
 
         return name.lower()  # Convert to lowercase for consistency
 
@@ -282,12 +203,7 @@
         litellm_callback: Optional[str] = None,
         num_workers: int = 1,
         use_testbed: bool = False,
-<<<<<<< HEAD
-        overwrite: bool = False,
-        use_edit_actions: bool = False,
-=======
         selector: Selector | None = None,
->>>>>>> 59340c9a
     ):
         self.evaluations_dir = evaluations_dir
         self.num_workers = num_workers
@@ -567,42 +483,6 @@
                         repository=repository,
                         code_index=code_index,
                         runtime=runtime,
-<<<<<<< HEAD
-                        use_edit_actions=self.use_edit_actions
-                    )
-
-                    if completion_model.model in ["claude-3-5-sonnet-20241022"]:
-                        actions = create_claude_coding_actions(
-                            repository=repository,
-                            code_index=code_index,
-                            runtime=runtime,
-                            completion_model=completion_model
-                        )
-                        system_prompt = CLAUDE_PROMPT
-                    else:
-                        actions = create_coding_actions(
-                            repository=repository,
-                            code_index=code_index,
-                            runtime=runtime,
-                            identify_completion_model=completion_model,
-                            edit_completion_model=completion_model
-                        )
-                        system_prompt = SYSTEM_PROMPT
-
-                    agent = CodingAgent(
-                        completion=completion_model,
-                        actions=actions,
-                        system_prompt=system_prompt,
-                        message_history_type=MessageHistoryType.MESSAGES,
-                        include_extra_history=True,
-                        include_file_context=False,
-                        include_git_patch=False,
-                    )
-
-                    if self.settings.selector == "llm_selector":
-                        selector = LLMSelector(completion=self._create_completion_model(),
-                                               max_iterations=self.settings.max_iterations)
-=======
                         message_history_type=self.settings.agent_message_history_type,
                     )
 
@@ -611,7 +491,6 @@
 
                     if self.selector:
                         selector = self.selector
->>>>>>> 59340c9a
                     elif self.settings.best_first:
                         selector = BestFirstSelector()
                     else:
@@ -632,9 +511,6 @@
                         )
 
                         if self.settings.provide_feedback:
-<<<<<<< HEAD
-                            feedback = RewardFeedbackGenerator(completion_model=self._create_completion_model())
-=======
                             if self.settings.feedback_type == "agent":
                                 feedback = FeedbackAgent(
                                     completion_model=self._create_completion_model()
@@ -643,7 +519,6 @@
                                 feedback = RewardFeedbackGenerator()
                             else:
                                 feedback = None
->>>>>>> 59340c9a
                         else:
                             feedback = None
                     else:
@@ -685,13 +560,9 @@
                 best_node = search_tree.get_best_trajectory()
                 self.log_event(instance_id, "search_tree_execution_completed")
                 if best_node:
-<<<<<<< HEAD
-                    self.save_prediction(instance_id, best_node.file_context.generate_git_patch())
-=======
                     self.save_prediction(
                         instance_id, best_node.file_context.generate_git_patch()
                     )
->>>>>>> 59340c9a
                 eval_result["status"] = "completed"
 
                 leaf_nodes = search_tree.get_leaf_nodes()
@@ -957,40 +828,21 @@
         date_str = date
     else:
         date_str = datetime.now(tz=timezone.utc).strftime("%Y%m%d")
-<<<<<<< HEAD
-    
-=======
-
->>>>>>> 59340c9a
     # Make model name URL-safe (only alphanumeric and underscores)
     model_name = model.split("/")[-1]
     # Replace any non-alphanumeric chars with underscore
     model_name = "".join(c if c.isalnum() else "_" for c in model_name)
     # Remove repeated underscores and any leading/trailing underscores
     model_name = "_".join(filter(None, model_name.split("_"))).strip("_")
-<<<<<<< HEAD
-    
+
     model_name = f"{date_str}_{model_name}"
-    
+
     if max_expansions:
         model_name += f"_max_exp{max_expansions}"
-    
-=======
-
-    model_name = f"{date_str}_{model_name}"
-
-    if max_expansions:
-        model_name += f"_max_exp{max_expansions}"
-
->>>>>>> 59340c9a
+
     for key, value in kwargs.items():
         # Convert key-value pairs to URL-safe format
         safe_value = "".join(c if c.isalnum() else "_" for c in str(value))
         safe_value = "_".join(filter(None, safe_value.split("_"))).strip("_")
         model_name += f"_{key}_{safe_value}"
-<<<<<<< HEAD
-    
-=======
-
->>>>>>> 59340c9a
     return model_name.lower()  # Convert to lowercase for consistency