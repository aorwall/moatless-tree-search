import concurrent.futures
import gc
import json
import logging
import os
import shutil
import threading
import time
import traceback
from collections import defaultdict
from datetime import datetime, timezone
from typing import Optional, Any, List

import litellm
from pydantic import BaseModel, Field
from tqdm.auto import tqdm

from moatless.agent.agent import MessageHistoryType
from moatless.agent.code_agent import CodingAgent
from moatless.agent.code_prompts import SIMPLE_CODE_PROMPT, SYSTEM_PROMPT, CLAUDE_PROMPT
from moatless.benchmark.report import (
    BenchmarkResult,
    to_dataframe,
    create_sha256_hash,
)
from moatless.benchmark.swebench import (
    create_repository,
    create_index,
)
from moatless.benchmark.utils import get_moatless_instance
from moatless.completion.completion import CompletionModel, LLMResponseFormat
from moatless.completion.log_handler import LogHandler
from moatless.discriminator import MeanAwardDiscriminator, AgentDiscriminator
from moatless.feedback import FeedbackGenerator
from moatless.file_context import FileContext
from moatless.search_tree import SearchTree
<<<<<<< HEAD
from moatless.selector import BestFirstSelector, SoftmaxSelector, LLMSelector
from moatless.templates import create_coding_actions
=======
from moatless.selector import BestFirstSelector, SoftmaxSelector
from moatless.templates import create_coding_actions, create_claude_coding_actions
>>>>>>> f4dbd1b0
from moatless.value_function.base import ValueFunction

logger = logging.getLogger(__name__)


class ModelSettings(BaseModel):
    model: str = Field(
        ...,
        description="The model to use for completions.",
    )
    temperature: float = Field(
        0.0,
        description="The temperature to use for completions.",
    )
    base_url: Optional[str] = Field(
        None,
        description="The base URL for the model API.",
    )
    api_key: Optional[str] = Field(
        None,
        description="The API key for the model API.",
    )
    max_tokens: Optional[int] = Field(
        1000,
        description="The maximum number of tokens to generate.",
    )
    response_format: Optional[LLMResponseFormat] = Field(
        LLMResponseFormat.TOOLS,
        description="The response format for the model API.",
    )


class DebateSettings(BaseModel):
    n_agents: int = Field(
        8,
        description="The number of agents to debate the rewards to transitions.",
    )
    n_rounds: int = Field(
        3,
        description="The number of rounds to debate the rewards to transitions.",
    )


class TreeSearchSettings(BaseModel):
    max_expansions: int = Field(
        3,
        description="The maximum number of expansions of one state.",
    )

    max_iterations: int = Field(
        100,
        description="The maximum number of iterations to run the tree search.",
    )

    max_cost: float = Field(
        0.5,
        description="The maximum cost spent on token before finishing.",
    )

    model: Optional[ModelSettings] = Field(
        default=None,
        description="The default model.",
    )

    agent_model: Optional[ModelSettings] = Field(
        default=None,
        description="The model the agent will use.",
    )
    
    selector: str = Field(
        "llm_selector",
        options=["best_first", "softmax", "llm_selector"],
        description="The selector to use for the tree search.",
    )

    value_function_model: Optional[ModelSettings] = Field(
        None,
        description="The model to use for building actions.",
    )

    min_finished_nodes: Optional[int] = Field(
        2,
        description="The minimum number of finished nodes to consider before finishing",
    )
    max_finished_nodes: Optional[int] = Field(
        2,
        description="The maximum number of finished nodes to consider before finishing",
    )

    reward_threshold: Optional[int] = Field(
        100,
        description="The min reward threshold to consider before finishing.",
    )

    provide_feedback: bool = Field(
        True,
        description="Whether to provide feedback from previosly evaluated transitions.",
    )

    debate: bool = Field(
        True,
        description="Whether to debate the rewards to transitions.",
    )

    debate_n_agents: Optional[int] = Field(
        8,
        description="The number of agents to debate the rewards to transitions.",
    )

    debate_n_rounds: Optional[int] = Field(
        3,
        description="The number of rounds to debate the rewards to transitions.",
    )

    best_first: bool = Field(
        True,
        description="Whether to use best first search.",
    )

    exploration_constant: float = Field(
        1.41,
        description="The exploration constant for UCT.",
    )

    max_depth: int = Field(
        20,
        description="The maximum depth for one trajectory in simulations.",
    )

    debate_settings: DebateSettings | None = Field(
        None,
        description="The settings for the debate.",
    )


class Evaluation:
    def __init__(
        self,
        evaluations_dir: str,
        evaluation_name: str,
        settings: TreeSearchSettings,
        max_file_context_tokens: int = 16000,
        dataset_name: str = "princeton-nlp/SWE-bench_Lite",
        repo_base_dir: str | None = None,
        report_mode: str | None = None,
        litellm_callback: Optional[str] = None,
        num_workers: int = 1,
        use_testbed: bool = False,
        overwrite: bool = False,
    ):
        self.evaluations_dir = evaluations_dir
        self.num_workers = num_workers
        self.report_mode = report_mode
        self.dataset_name = dataset_name
        self.evaluation_name = evaluation_name

        self.log_handler = LogHandler(evaluations_dir)
        litellm.callbacks = [self.log_handler]

        self.use_testbed = use_testbed

        self.settings = settings
        self.max_file_context_tokens = max_file_context_tokens

        self.evaluation_dir = f"{evaluations_dir}/{evaluation_name}"
        logger.info(f"Evaluation directory: {self.evaluation_dir}")
        if not os.path.exists(self.evaluation_dir):
            os.makedirs(self.evaluation_dir)

        self.predictions_path = f"{self.evaluation_dir}/all_preds.jsonl"

        self.repo_base_dir = repo_base_dir or os.getenv("REPO_DIR", "/tmp/repos")

        if litellm_callback:
            litellm.success_callback = [litellm_callback]
            litellm.failure_callback = [litellm_callback]

        self.status_file = f"{self.evaluation_dir}/status_summary.json"
        self.event_file = f"{self.evaluation_dir}/event_log.json"
        self.file_lock = threading.Lock()
        self.statuses = defaultdict(dict)
        self.events = defaultdict(list)

        self.overwrite = overwrite

    def update_status(self, instance_id: str, status: str):
        with self.file_lock:
            if instance_id not in self.statuses:
                self.statuses[instance_id] = {
                    "created": datetime.now().isoformat(),
                }

            self.statuses[instance_id].update(
                {"last_updated": datetime.now().isoformat(), "status": status}
            )
            self._save_statuses()

    def log_event(self, instance_id: str, event: str):
        with self.file_lock:
            self.events[instance_id].append(
                {"timestamp": datetime.now().isoformat(), "event": event}
            )
            self._save_events()

    def _save_statuses(self):
        with open(self.status_file, "w") as f:
            json.dump(self.statuses, f, indent=2)

    def _save_events(self):
        with open(self.event_file, "w") as f:
            json.dump(self.events, f, indent=2)

    def run_evaluation(
        self,
        split: str = "lite",
        resolved_by: Optional[int] = None,
        instance_ids: list[str] | None = None,
        ignore_repos: list[str] | None = None,
    ):
        file_path = os.path.join(
            os.path.dirname(__file__), f"swebench_{split}_all_evaluations.json"
        )
        with open(file_path) as f:
            instances = json.load(f)

        instances = sorted(instances, key=lambda x: len(x["resolved_by"]), reverse=True)
        logger.info(f"Loaded {len(instances)} instances from {file_path}")

        if instance_ids:
            instances = [
                instance
                for instance in instances
                if instance["instance_id"] in instance_ids
            ]

            logger.info(
                f"Running evaluation for {len(instances)} instances filtered by instance_ids"
            )

        if resolved_by:
            instances = [
                instance
                for instance in instances
                if len(instance["resolved_by"]) >= resolved_by
                or (
                    resolved_by == 1
                    and instance.get("llm_monkeys", {}).get("resolved_rate", 0) > 0
                )
            ]

            logger.info(
                f"Running evaluation for {len(instances)} instances filtered by resolved_by >= {resolved_by}"
            )

        if ignore_repos:
            instances = [
                instance
                for instance in instances
                if instance["repo"] not in ignore_repos
            ]

            if instances:
                logger.info(
                    f"Running evaluation for {len(instances)} instances after filtering by ignore_repos"
                )

        return self._run_evaluation(instances)

    def run_single_instance(
        self,
        instance_id: str,
        dataset: str = "princeton-nlp/SWE-bench_Lite",
        split="test",
    ) -> BenchmarkResult:
        instance = get_moatless_instance(instance_id, split)
        return self.evaluate_instance(instance)

    def evaluate_instance(self, instance: dict):
        instance_id = instance["instance_id"]
        instance_dir = os.path.join(self.evaluation_dir, f"{instance_id}")
        trajectory_path = os.path.join(instance_dir, "trajectory.json")
        eval_result_path = os.path.join(instance_dir, "eval_result.json")

        if not self.overwrite and os.path.exists(eval_result_path):
            with open(eval_result_path) as f:
                eval_result = json.load(f)
                if eval_result.get("status") == "completed":
                    logger.info(f"Skipping completed instance {instance_id} (use --overwrite to force re-evaluation)")
                    return eval_result

        if not os.path.exists(self.evaluation_dir):
            os.makedirs(trajectory_path)

        log_dir = os.path.join(instance_dir, "logs")
        if not os.path.exists(log_dir):
            os.makedirs(log_dir)

<<<<<<< HEAD
        if self.overwrite and os.path.exists(eval_result_path):
            eval_result = {
                "node_results": {},
            }
        elif os.path.exists(eval_result_path):
            with open(eval_result_path) as f:
                eval_result = json.load(f)
=======
        completion_log_dir = os.path.join(instance_dir, "completion_logs")
        os.makedirs(completion_log_dir, exist_ok=True)
        self.log_handler.log_dir = completion_log_dir

        eval_result_path = os.path.join(instance_dir, "eval_result.json")
        if os.path.exists(eval_result_path):
            try:
                with open(eval_result_path) as f:
                    eval_result = json.load(f)
            except json.JSONDecodeError as e:
                logger.error(f"Failed to parse eval result from {eval_result_path}. Will remove file to start over. Error: {e}")
                os.remove(eval_result_path)
                eval_result = {
                    "node_results": {},
                }
>>>>>>> f4dbd1b0
        else:
            eval_result = {
                "node_results": {},
            }

        logger.info(f"Evaluating {instance_id}")
        problem_statement = instance["problem_statement"]

        runtime = None
        repository = None

        self.update_status(instance_id, "started")
        self.log_event(instance_id, "evaluate_instance_initiated")

        try:
            search_tree = None

            if os.path.exists(trajectory_path):
                try:
                    persisted_tree = SearchTree.from_file(trajectory_path)
                    if persisted_tree.is_finished():
                        logger.info(f"Found completed search tree for {instance_id}")
                        search_tree = persisted_tree
                except json.JSONDecodeError as e:
                    logger.error(f"Failed to parse search tree from {trajectory_path}. Will remove file to start over. Error: {e}")
                    os.remove(trajectory_path)

            if not search_tree:
                self.log_event(instance_id, "workspace_creation_started")

                self.log_event(instance_id, "workspace_created")

                metadata: dict[str, Any] = {
                    "evaluation_name": self.evaluation_name,
                    "instance_id": instance["instance_id"],
                }

                repository = create_repository(
                    instance, repo_base_dir=self.repo_base_dir
                )
                code_index = create_index(instance, repository=repository)

                if self.use_testbed:
                    from moatless.runtime.testbed import TestbedEnvironment

                    runtime = TestbedEnvironment(
                        repository=repository,
                        instance=instance,
                        log_dir=log_dir,
                        dataset_name=self.dataset_name,
                    )
                    system_prompt = SYSTEM_PROMPT  # Use default system prompt
                else:
                    runtime = None
                    system_prompt = SIMPLE_CODE_PROMPT  # Use simple code prompt

                if os.path.exists(trajectory_path):
                    search_tree = SearchTree.from_file(
                        trajectory_path,
                        repository=repository,
                        runtime=runtime,
                        code_index=code_index,
                    )
                else:

                    completion_model = self._create_completion_model(
                        self.settings.agent_model
                    )

                    if completion_model.model in ["claude-3-5-sonnet-20241022"]:
                        actions = create_claude_coding_actions(
                            repository=repository,
                            code_index=code_index,
                            runtime=runtime,
                            completion_model=completion_model
                        )
                        system_prompt = CLAUDE_PROMPT
                    else:
                        actions = create_coding_actions(
                            repository=repository,
                            code_index=code_index,
                            runtime=runtime,
                            identify_completion_model=completion_model,
                            edit_completion_model=completion_model
                        )

                    agent = CodingAgent(
                        completion=completion_model,
                        actions=actions,
                        system_prompt=system_prompt,
                        message_history_type=MessageHistoryType.MESSAGES,
                        include_extra_history=True,
                        include_file_context=False,
                        include_git_patch=False,
                    )

                    if self.settings.selector == "llm_selector":
                        selector = LLMSelector(completion=self._create_completion_model(),
                                               max_iterations=self.settings.max_iterations)
                    elif self.settings.best_first:
                        selector = BestFirstSelector()
                    else:
                        selector = SoftmaxSelector()

                    value_function = ValueFunction(
                        completion=self._create_completion_model(
                            self.settings.value_function_model
                        )
                    )

                    # discriminator = MeanAwardDiscriminator()
                    discriminator = AgentDiscriminator(
                        completion=self._create_completion_model(),
                        n_agents=self.settings.debate_n_agents,
                        n_rounds=self.settings.debate_n_rounds,
                    )

                    if self.settings.provide_feedback:
                        feedback = FeedbackGenerator()
                    else:
                        feedback = None

                    file_context = FileContext(repo=repository)

                    search_tree = SearchTree.create(
                        message=problem_statement,
                        file_context=file_context,
                        agent=agent,
                        selector=selector,
                        value_function=value_function,
                        discriminator=discriminator,
                        feedback_generator=feedback,
                        max_expansions=self.settings.max_expansions,
                        max_iterations=self.settings.max_iterations,
                        max_depth=self.settings.max_depth,
                        min_finished_nodes=self.settings.min_finished_nodes,
                        max_finished_nodes=self.settings.max_finished_nodes,
                        max_cost=self.settings.max_cost,
                        reward_threshold=self.settings.reward_threshold,
                        metadata=metadata,
                        persist_path=trajectory_path,
                    )

            best_node = None
            start_time = time.time()
            try:
                self.log_event(instance_id, "search_tree_execution_started")
                search_tree.run_search()
                best_node = search_tree.get_best_trajectory()
                self.log_event(instance_id, "search_tree_execution_completed")
                eval_result["status"] = "completed"
            except Exception:
                eval_result["error"] = traceback.format_exc()
                eval_result["status"] = "error"
                logging.exception(f"Error in evaluation of {instance['instance_id']} ")
            finally:
                eval_result["duration"] = time.time() - start_time
                search_tree.persist(trajectory_path)

            leaf_nodes = search_tree.get_leaf_nodes()
            patch_results = {}
            logger.info(
                f"Will evaluate {len(leaf_nodes)} leaf nodes for instance {instance_id}"
            )

            if "node_results" not in eval_result:
                eval_result["node_results"] = {}

            if self.use_testbed:
                if len(eval_result.get("node_results")) == len(leaf_nodes):
                    logger.info(
                        f"Already evaluated results for {len(leaf_nodes)} nodes in {instance_id}"
                    )
                else:
                    if not runtime:
                        repository = create_repository(
                            instance, repo_base_dir=self.repo_base_dir
                        )
                        from testbeds.sdk import TestbedSDK
                        from moatless.runtime.testbed import TestbedEnvironment

                        runtime = TestbedEnvironment(
                            testbed_sdk=TestbedSDK(),
                            repository=repository,
                            instance=instance,
                            log_dir=log_dir,
                            enable_cache=True,
                        )

                    for i, leaf_node in enumerate(leaf_nodes):
                        logger.info(
                            f"Evaluate Node{leaf_node.node_id} {i+1}/{len(leaf_nodes)} for instance {instance_id}"
                        )

                        if leaf_node.node_id in eval_result["node_results"]:
                            logger.info(
                                f"Skip Node{leaf_node.node_id} {i + 1}/{len(leaf_nodes)} for instance {instance_id} that has already been evaluated "
                            )
                            continue

                        patch = leaf_node.file_context.generate_git_patch()
                        if patch and patch.strip():
                            patch_hash = create_sha256_hash(patch)

                            if patch_hash in patch_results:
                                logger.info(
                                    f"Skip Node{leaf_node.node_id} {i + 1}/{len(leaf_nodes)} for instance {instance_id} as patch has already been evaluated."
                                )
                                eval_result["node_results"][leaf_node.node_id] = (
                                    patch_results[patch_hash]
                                )
                            else:
                                start_time = time.time()
                                result = runtime.evaluate(patch=patch)
                                if not result:
                                    logger.error(
                                        f"Error in evaluating patch for {instance_id}"
                                    )
                                    continue

                                eval_result["node_results"][leaf_node.node_id] = (
                                    result.model_dump()
                                )
                                patch_results[patch_hash] = result.model_dump()
                                logger.info(
                                    f"Evaluated patch in {time.time() - start_time} seconds (resolved: {result.resolved})"
                                )
                        else:
                            logger.info(
                                f"Skip Node{leaf_node.node_id} {i + 1}/{len(leaf_nodes)} for instance {instance_id} with no patch."
                            )

                        if best_node and leaf_node.node_id == best_node.node_id:
                            self.save_prediction(instance_id, patch)
                            eval_result["selected_node"] = leaf_node.node_id

                            if eval_result["node_results"].get(leaf_node.node_id):
                                eval_result["resolved"] = eval_result["node_results"][
                                    leaf_node.node_id
                                ]["resolved"]

                                if eval_result.get("resolved"):
                                    logger.info(f"Resolved {instance['instance_id']}")
                                else:
                                    logger.info(
                                        f"Could not resolve {instance['instance_id']}"
                                    )

                        with open(eval_result_path, "w") as f:
                            json.dump(eval_result, f, indent=2)

            self.log_event(instance_id, "evaluation_completed")
            self.update_status(instance_id, eval_result["status"])

            return eval_result

        except Exception:
            logger.exception(f"Error in processing instance {instance_id}")
            self.log_event(instance_id, "evaluation_error")
            self.update_status(instance_id, "error")
            return None

        finally:
            with open(eval_result_path, "w") as f:
                json.dump(eval_result, f, indent=2)

            # Clean up
            if repository:
                shutil.rmtree(repository.repo_dir, ignore_errors=True)

            del runtime
            del repository
            del search_tree
            gc.collect()

    def save_prediction(self, instance_id, submission):
        with self.file_lock:
            prediction = {
                "model_name_or_path": self.evaluation_name,
                "instance_id": instance_id,
                "model_patch": submission,
            }
            with open(self.predictions_path, "a") as file:
                json_string = json.dumps(prediction)
                file.write(json_string + "\n")

    def _create_completion_model(
        self, model_settings: ModelSettings | None = None
    ) -> CompletionModel:
        model_settings = model_settings or self.settings.model
        return CompletionModel(
            model=model_settings.model,
            temperature=model_settings.temperature,
            model_base_url=model_settings.base_url,
            model_api_key=model_settings.api_key,
            max_tokens=model_settings.max_tokens,
            response_format=model_settings.response_format,
        )

    def _to_csv_report(self, results: list[BenchmarkResult]):
        df = to_dataframe(results, self.report_mode)
        df.to_csv(
            f"{self.evaluation_dir}/result.csv",
            index=False,
            sep=",",
            decimal=",",
            quoting=1,
        )

    def _run_evaluation(self, instances: list[dict]):
        error = 0

        with open(self.predictions_path, "w") as file:
            file.write("")

        results = []

        logger.info(
            f"Processing {len(instances)} instances with {self.num_workers} workers"
        )

        with concurrent.futures.ThreadPoolExecutor(
            max_workers=self.num_workers
        ) as executor:
            futures = [
                executor.submit(self.evaluate_instance, instance)
                for instance in instances
            ]

            pbar = tqdm(concurrent.futures.as_completed(futures), total=len(futures))

            for future in pbar:
                try:
                    result = future.result()
                    # TODO
                    # if result:
                    #    results.append(result)
                    #    # self._to_csv_report(results)
                    #    self._save_json_report(results)
                    # else:
                    #    error += 1

                    # stats = self._create_stats(results)
                    # pbar.set_postfix(stats)

                except Exception:
                    error += 1
                    logger.exception("Error in processing instance")

        logger.info(f"Completed processing with {error} errors")
        self.update_status("all", "evaluation_completed")

    def _create_stats(self, results):
        stats = {}
        if results:
            stats["avg_duration"] = sum(r.duration for r in results) / len(results)
            stats["avg_cost"] = sum(r.total_cost for r in results) / len(results)
            stats["total_cost"] = sum(r.total_cost for r in results)

            identified = sum(
                1
                for r in results
                if r.status in ["identified", "planned", "edited", "resolved"]
            )
            resolved = sum(1 for r in results if r.status in ["resolved"])
            error = sum(1 for r in results if r.status == "error")

            if identified > 0:
                stats["identified"] = f"{(identified / len(results)) * 100:.2f}%"
            if resolved > 0:
                stats["resolved"] = f"{(resolved / len(results)) * 100:.2f}%"
            stats["error"] = error

        return stats

    def _save_json_report(self, results: list[BenchmarkResult]):
        json_results = [result.model_dump() for result in results]
        with open(f"{self.evaluation_dir}/report.json", "w") as f:
            json.dump(json_results, f, indent=2)

    def read_trajectory(self, path) -> dict | None:
        if os.path.exists(path):
            with open(path) as f:
                return json.load(f)
        else:
            return None

    def get_actions(self, trajectory: dict):
        actions = []
        for transition in trajectory["transitions"]:
            for action in transition["actions"]:
                actions.append(action["action"])
        return actions


def create_evaluation_name(
    model: str,
    date,
    max_expansions=None,
    **kwargs,
):
    if date:
        date_str = date
    else:
        date_str = datetime.now(tz=timezone.utc).strftime("%Y%m%d")
    model_name = model.split("/")[-1]
    model_name = f"{date_str}_{model_name}"
    if max_expansions:
        model_name += f"_max_exp{max_expansions}"
    for key, value in kwargs.items():
        model_name += f"_{key}_{value}"
    return model_name<|MERGE_RESOLUTION|>--- conflicted
+++ resolved
@@ -34,13 +34,8 @@
 from moatless.feedback import FeedbackGenerator
 from moatless.file_context import FileContext
 from moatless.search_tree import SearchTree
-<<<<<<< HEAD
 from moatless.selector import BestFirstSelector, SoftmaxSelector, LLMSelector
-from moatless.templates import create_coding_actions
-=======
-from moatless.selector import BestFirstSelector, SoftmaxSelector
 from moatless.templates import create_coding_actions, create_claude_coding_actions
->>>>>>> f4dbd1b0
 from moatless.value_function.base import ValueFunction
 
 logger = logging.getLogger(__name__)
@@ -338,15 +333,6 @@
         if not os.path.exists(log_dir):
             os.makedirs(log_dir)
 
-<<<<<<< HEAD
-        if self.overwrite and os.path.exists(eval_result_path):
-            eval_result = {
-                "node_results": {},
-            }
-        elif os.path.exists(eval_result_path):
-            with open(eval_result_path) as f:
-                eval_result = json.load(f)
-=======
         completion_log_dir = os.path.join(instance_dir, "completion_logs")
         os.makedirs(completion_log_dir, exist_ok=True)
         self.log_handler.log_dir = completion_log_dir
@@ -362,7 +348,6 @@
                 eval_result = {
                     "node_results": {},
                 }
->>>>>>> f4dbd1b0
         else:
             eval_result = {
                 "node_results": {},
