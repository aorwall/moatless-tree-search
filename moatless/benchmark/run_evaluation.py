--- conflicted
+++ resolved
@@ -31,29 +31,18 @@
     max_resolved: Optional[int] = None,
     repos: Optional[list[str]] = None,
     split: str = "lite",
-<<<<<<< HEAD
     overwrite: bool = False,
-=======
->>>>>>> f9839235
     high_value_threshold: float = 50.0,
     high_value_leaf_bonus_constant: float = 50.0,
     use_average_reward: bool = False,
     **kwargs,
 ):
-<<<<<<< HEAD
     # selector = BestFirstSelector(
     #     high_value_threshold=high_value_threshold,
     #     high_value_leaf_bonus_constant=high_value_leaf_bonus_constant,
     #     use_average_reward=use_average_reward
     # )
     selector = None
-=======
-    selector = BestFirstSelector(
-        high_value_threshold=high_value_threshold,
-        high_value_leaf_bonus_constant=high_value_leaf_bonus_constant,
-        use_average_reward=use_average_reward
-    )
->>>>>>> f9839235
 
     temperature = tree_search_settings.model.temperature
 
@@ -275,15 +264,9 @@
     instance_group.add_argument(
         "--split",
         type=str,
-<<<<<<< HEAD
         choices=["lite", "combo", "random", "sampled_50_instances"],
         default="lite",
         help="Dataset split to use (lite, combo, or random)",
-=======
-        choices=["lite", "combo"],
-        default="lite",
-        help="Dataset split to use (lite or combo)",
->>>>>>> f9839235
     )
 
     # Other settings
@@ -482,10 +465,7 @@
         high_value_threshold=args.high_value_threshold,
         high_value_leaf_bonus_constant=args.high_value_leaf_bonus_constant,
         use_average_reward=args.use_average_reward,
-<<<<<<< HEAD
         overwrite=args.overwrite,
-=======
->>>>>>> f9839235
     )
 
 
