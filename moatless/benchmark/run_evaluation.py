--- conflicted
+++ resolved
@@ -193,15 +193,7 @@
         provide_feedback=args.feedback,
         debate=args.debate,
         best_first=True,
-<<<<<<< HEAD
-        value_function_model=model_settings,
-        value_function_model_temperature=0.0,
-=======
-        model=ModelSettings(
-            model=args.model,
-            temperature=args.temp,
-        )
->>>>>>> b5915be5
+        model=model_settings
     )
 
     evaluate_search_and_code(
