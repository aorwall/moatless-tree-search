--- conflicted
+++ resolved
@@ -24,16 +24,9 @@
     evaluations_dir=None,
     date=None,
     tree_search_settings: TreeSearchSettings = None,
-<<<<<<< HEAD
-    overwrite: bool = False,
-    min_resolved: Optional[int] = None,
-    max_resolved: Optional[int] = None,
-    use_edit_actions: bool = False,
-=======
     min_resolved: Optional[int] = None,
     max_resolved: Optional[int] = None,
     repos: Optional[list[str]] = None,
->>>>>>> 59340c9a
     **kwargs,
 ):
     temperature = tree_search_settings.model.temperature or kwargs.get("temp_bias", 0.2)
@@ -93,10 +86,7 @@
 
     evaluation.run_evaluation(
         instance_ids=instance_ids,
-<<<<<<< HEAD
-=======
         repos=repos,
->>>>>>> 59340c9a
         min_resolved=min_resolved,
         max_resolved=max_resolved,
     )
@@ -153,30 +143,6 @@
         help="Maximum number of expansions per node",
     )
     search_group.add_argument(
-<<<<<<< HEAD
-        "--max_expansions", 
-        type=int, 
-        default=10,
-        help="Maximum number of expansions per node"
-    )
-    search_group.add_argument(
-        "--min_finished_nodes", 
-        type=int, 
-        default=3,
-        help="Minimum number of finished nodes before stopping"
-    )
-    search_group.add_argument(
-        "--max_finished_nodes", 
-        type=int, 
-        default=5,
-        help="Maximum number of finished nodes before stopping"
-    )
-    search_group.add_argument(
-        "--max_iterations", 
-        type=int, 
-        default=50,
-        help="Maximum number of iterations"
-=======
         "--min_finished_nodes",
         type=int,
         default=3,
@@ -187,7 +153,6 @@
         type=int,
         default=5,
         help="Maximum number of finished nodes before stopping",
->>>>>>> 59340c9a
     )
     search_group.add_argument(
         "--max_iterations", type=int, default=50, help="Maximum number of iterations"
@@ -202,11 +167,7 @@
         "--reward_threshold",
         type=int,
         default=None,
-<<<<<<< HEAD
-        help="Minimum reward threshold to consider before finishing"
-=======
         help="Minimum reward threshold to consider before finishing",
->>>>>>> 59340c9a
     )
     search_group.add_argument(
         "--sample_first",
@@ -405,13 +366,9 @@
     # logging.getLogger("mcts_tree").setLevel(logging.INFO)
 
     # Create ModelSettings instance
-<<<<<<< HEAD
-    model_settings = ModelSettings(model=args.model, temperature=args.temp, max_tokens=3000)
-=======
     model_settings = ModelSettings(
         model=args.model, temperature=args.temp, max_tokens=3000
     )
->>>>>>> 59340c9a
 
     tree_search_settings = TreeSearchSettings(
         max_iterations=args.max_iterations,
@@ -438,15 +395,8 @@
         use_testbed=args.use_testbed,
         num_workers=args.num_workers,
         best_first=not args.sample_first,
-<<<<<<< HEAD
-        overwrite=args.overwrite,
         min_resolved=args.min_resolved,
         max_resolved=args.max_resolved,
-        use_edit_actions=args.use_edit_actions,
-=======
-        min_resolved=args.min_resolved,
-        max_resolved=args.max_resolved,
->>>>>>> 59340c9a
     )
 
 
