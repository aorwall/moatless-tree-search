import hashlib
import json
import logging
import os
from typing import Dict, List, Optional

import pandas as pd
from pydantic import BaseModel, Field

from moatless.benchmark.utils import (
    has_identified_spans,
    has_identified_files,
    count_identified_files,
    count_identified_spans,
    get_missing_files,
    get_moatless_instance,
    read_search_trees,
    get_moatless_instances,
)
from moatless.file_context import FileContext
from moatless.index.code_index import is_test
from moatless.node import Node
from moatless.search_tree import SearchTree

logger = logging.getLogger(__name__)


class Flag(BaseModel):
    state_name: Optional[str] = Field(None)
    state_id: Optional[int] = Field(None)
    message: str


class StateStats(BaseModel):
    status: str = ""
    iterations: int = 0
    rejected: int = 0
    cost: float = 0
    found_spans: int = 0
    found_files: int = 0
    result_spans: int = 0
    result_files: int = 0
    found_spans_details: Dict[str, List[str]] = {}


class SearchStats(StateStats):
    p_query: int = 0
    p_file: int = 0
    p_code: int = 0
    p_class: int = 0
    p_function: int = 0


class CodingStats(StateStats):
    review: bool = False
    edit_retries: int = 0
    plan_retries: int = 0
    edited: bool = False

    rejected: int = 0
    largest_span: Optional[int] = None
    smallest_span: Optional[int] = None
    has_diff: bool = False
    lint: bool = False
    lints: str = ""


class FileContextStats(BaseModel):
    status: str
    patch_status: str
    found_spans: int = 0
    found_files: int = 0
    result_spans: int = 0
    result_files: int = 0
    tokens: int = 0


class TrajectoryStats(BaseModel):
    """
    Stats for one finished trajectory.
    """

    state_id: int
    resolved: Optional[bool] = None
    status: Optional[str] = None
    message: Optional[str] = None
    reward: Optional[float] = None
    avg_reward: float = 0

    cost: float = 0
    iterations: int = 0
    transitions: int = 0
    rejections: int = 0
    retries: int = 0

    action_count: int = 0
    actions: dict[str, int] = {}
    context_stats: Optional[FileContextStats] = None

    identify_status: str = ""
    search_status: str = ""

    has_diff: bool = False
    llm_monkey_status: Optional[str] = None

    edits: int = 0
    test_edits: int = 0
    failed_actions: int = 0
    expect_corrections: int = 0

    missing_test_files: int = 0
    
    max_tests_run: int = 0
    max_failed_tests: int = 0
    initial_failed_tests: Optional[int] = None
    final_failed_tests: Optional[int] = None

    largest_span: Optional[int] = None
    smallest_span: Optional[int] = None

    max_build_tokens: int = 0

    test_count: int = 0
    fail_to_pass_count: int = 0
    pass_to_pass_count: int = 0


class BenchmarkResult(BaseModel):
    instance_id: str

    status: str = ""
    resolved: Optional[bool] = None
    previous_resolved: Optional[bool] = None

    duration: float = 0
    total_cost: float = 0
    prompt_tokens: int = 0
    completion_tokens: int = 0
    cached_tokens: int = 0

    resolved_by: int = 0
    llmonkeys_rate: Optional[float] = None

    transitions: int = 0

    trajectories: List[TrajectoryStats] = []

    # MCTS
    all_transitions: int = 0
    solutions: int = 0
    resolved_solutions: int = 0
    failed_solutions: int = 0
    rejected_solutions: int = 0

    duplicated_search_actions: int = 0

    max_reward: float | None = None
    resolved_max_reward: float | None = None
    failed_max_reward: float | None = None

    edits: int = 0
    test_edits: int = 0
    failed_actions: int = 0
    expect_corrections: int = 0

    context_stats: FileContextStats | None = None
    actions: dict[str, int] = {}

    test_count: int = 0
    fail_to_pass_count: int = 0
    pass_to_pass_count: int = 0

    max_build_tokens: int = 0

    alternative_solutions: int = 0
    reward: Optional[float] = None
    error: str = ""


def create_sha256_hash(input_string):
    return hashlib.sha256(input_string.encode()).hexdigest()


def filter_test_code_from_diff(diff: str) -> str:
    filtered_diff = []
    in_test_file = False

    for line in diff.splitlines():
        if line.startswith("diff --git"):
            in_test_file = "tests/" in line or "test_" in line
        if not in_test_file:
            filtered_diff.append(line)

    return "\n".join(filtered_diff)


def create_trajectory_stats(
    trajectory_state: Node, instance: dict, evaluation_result: dict | None = None
) -> TrajectoryStats:
    if instance:
        context_stats = analyse_file_context(instance, trajectory_state.file_context)
    else:
        context_stats = None

    result = TrajectoryStats(
        state_id=trajectory_state.node_id, context_stats=context_stats
    )
    nodes = trajectory_state.get_trajectory()

    test_files = []
    for node in nodes:
        if node.action:
            if node.action.name not in result.actions:
                result.actions[node.action.name] = 0

            result.actions[node.action.name] += 1

            if node.observation and node.observation.expect_correction:
                result.expect_corrections += 1

            if (
                node.observation
                and node.observation.properties
            ):
                if "test_results" in node.observation.properties:
                    test_results = node.observation.properties["test_results"]
                    failed_test_count = sum(
                        1 for test in test_results if test["status"] in ["FAILED", "ERROR"]
                    )

                    result.initial_failed_tests = failed_test_count

                    if len(test_results) > result.max_tests_run:
                        result.max_tests_run = len(test_results)

                    if failed_test_count > result.max_failed_tests:
                        result.max_failed_tests = failed_test_count

                    if result.final_failed_tests is None:
                        result.final_failed_tests = failed_test_count

                    for test_result in test_results:
                        if test_result["file_path"] not in test_files:
                            test_files.append(test_result["file_path"])

                if "fail_reason" in node.observation.properties:
                    result.failed_actions += 1

            if node.action.name == "RequestCodeChange":
                if node.observation:
                    if is_test(node.action.file_path):
                        result.test_edits += 1
                    else:
                        result.edits += 1

            if "build_action" in node.completions:
<<<<<<< HEAD
                result.max_build_tokens = max(result.max_build_tokens, node.completions["build_action"].usage.prompt_tokens + node.completions["build_action"].usage.completion_tokens)
=======
                result.max_build_tokens = max(result.max_build_tokens, node.completions["build_action"].usage.prompt_tokens + node.completions["build_action"].usage.completion_tokens + node.completions["build_action"].usage.cached_tokens)
>>>>>>> 35740bbe

        missing_test_files = get_missing_files(instance["test_file_spans"], test_files)

        result.missing_test_files = len(missing_test_files)

    if evaluation_result:
        result.resolved = (
            evaluation_result.get("resolved")
            if evaluation_result.get("resolved") is not None
            else None
        )

    result.reward = trajectory_state.reward.value if trajectory_state.reward else None

    if trajectory_state.file_context:
        patch = trajectory_state.file_context.generate_git_patch()
        result.has_diff = bool(patch.strip())

        if patch:
            diff_hash = create_sha256_hash(patch)

            # Filter out test code from the diff
            filtered_diff = filter_test_code_from_diff(patch)
            filtered_diff_hash = create_sha256_hash(filtered_diff)

            for patch_hash in instance.get("llm_monkeys", {}).get(
                "resolved_patches", []
            ):
                if patch_hash == diff_hash or patch_hash == filtered_diff_hash:
                    result.llm_monkey_status = "resolved"

            if not result.llm_monkey_status:
                for patch_hash in instance.get("llm_monkeys", {}).get(
                    "unresolved_patches", []
                ):
                    if patch_hash == diff_hash or patch_hash == filtered_diff_hash:
                        result.llm_monkey_status = "unresolved"

    if trajectory_state.reward:
        result.reward = trajectory_state.reward.value

    if trajectory_state.is_terminal():
        if trajectory_state.action and trajectory_state.action.name == "Finish":
            result.status = "finished"
        elif trajectory_state.action and trajectory_state.action.name == "Reject":
            result.status = "rejected"
            result.message = trajectory_state.observation.message
        else:
            result.status = "terminal"
    elif len(trajectory_state.get_trajectory()) > 1:
        result.status = "abandoned"

    result.transitions = len(trajectory_state.get_trajectory())

    return result


def to_result(
    search_tree: SearchTree,
    eval_report: dict | None = None,
    external_result: dict | None = None,
    previous_result: dict | None = None,
) -> BenchmarkResult:
    info = search_tree.metadata
    instance = get_moatless_instance(info["instance_id"])

    if not eval_report:
        eval_report = {}

    if external_result:
        resolved = info.get("instance_id", "") in external_result["resolved_ids"]
    elif eval_report and eval_report.get("resolved") is not None:
        resolved = eval_report.get("resolved")
    else:
        resolved = None

    if previous_result:
        previous_resolved = (
            info.get("instance_id", "") in previous_result["resolved_ids"]
        )
    else:
        previous_resolved = None

    try:
        best_node = search_tree.get_best_trajectory()
        best_stats = None

        if best_node:
            best_stats = create_trajectory_stats(
                best_node,
                instance,
                eval_report.get("node_results", {}).get(str(best_node.node_id))
            )

        if resolved is not None and resolved:
            status = "resolved"
        elif resolved is not None and not resolved:
            status = "failed"
        elif search_tree.is_finished():
            status = "finished"
        else:
            status = "running"  # TODO: Abandoned?

        total_usage = search_tree.total_usage()

        result = BenchmarkResult(
            instance_id=instance["instance_id"],
            trajectories = [],
            status=status,
            previous_resolved=previous_resolved,
            duration=info.get("duration", 0),
            total_cost=total_usage.completion_cost,
            prompt_tokens=total_usage.prompt_tokens,
            completion_tokens=total_usage.completion_tokens,
            cached_tokens=total_usage.cached_tokens,
            resolved_by=len(instance.get("resolved_by", [])),
            llmonkeys_rate=instance.get("llm_monkeys", {}).get("resolved_rate", 0),
            transitions=len(best_node.get_trajectory()) if best_node else 0,
            all_transitions=len(search_tree.root.get_all_nodes()),
            solutions=0,
            rejected_solutions=0,
            resolved_solutions=0,
            failed_solutions=0,
            context_stats=best_stats.context_stats if best_stats else None,
            actions=best_stats.actions if best_stats else {},
            error=best_stats.message if best_stats and best_stats.message else "",
        )
        
        for leaf_node in search_tree.get_leaf_nodes():
            traj = create_trajectory_stats(
                leaf_node,
                instance,
                eval_report.get("node_results", {}).get(str(leaf_node.node_id)),
            )
            result.trajectories.append(traj)

            if traj.status == "finished":
                result.solutions += 1
                if traj.reward and (
                    result.max_reward is None or traj.reward > result.max_reward
                ):
                    result.max_reward = traj.reward
            elif traj.status == "rejected":
                result.rejected_solutions += 1

            if eval_report and "node_results" in eval_report:
                if (
                    eval_report["node_results"]
                    .get(str(traj.state_id), {})
                    .get("resolved")
                    is not None
                ):
                    if (
                        eval_report["node_results"]
                        .get(str(traj.state_id), {})
                        .get("resolved", False)
                    ):
                        result.resolved_solutions += 1
                        if traj.reward and (
                            result.resolved_max_reward is None
                            or traj.reward > result.resolved_max_reward
                        ):
                            result.resolved_max_reward = traj.reward
                    else:
                        result.failed_solutions += 1
                        if traj.reward and (
                            result.failed_max_reward is None
                            or traj.reward > result.failed_max_reward
                        ):
                            result.failed_max_reward = traj.reward

            if traj.edits > 0:
                result.edits += 1

            if traj.test_edits > 0:
                result.test_edits += 1

            result.failed_actions += traj.failed_actions
            result.expect_corrections += traj.expect_corrections

        if "error" in eval_report:
            result.error = eval_report["error"].split("\n")[0]
        else:
            result.error = ""

    except Exception as e:
        raise e

    return result


def analyse_file_context(instance: dict, file_context: FileContext) -> FileContextStats:
    if not file_context:
        return FileContextStats(status="no_context", patch_status="no_context")
    expected_spans = instance.get("expected_spans", {})
    solutions = [expected_spans]
    for resolved_by in instance.get("resolved_by", []):
        if (
            "alternative_spans" in resolved_by
            and resolved_by["alternative_spans"] not in solutions
        ):
            solutions.append(resolved_by["alternative_spans"])

    identified_spans = {}
    patched_files = []
    for file in file_context.files:
        identified_spans[file.file_path] = file.span_ids

        if file.patch:
            patched_files.append(file.file_path)

    if not identified_spans:
        status = "no_spans"
    elif has_identified_spans(solutions, identified_spans):
        status = "found_spans"
    elif has_identified_files(solutions, identified_spans):
        status = "found_files"
    else:
        status = "missing_files"

    if not patched_files:
        patch_status = "no_files"
    elif has_identified_files(solutions, patched_files):
        patch_status = "right_files"
    else:
        patch_status = "wrong_files"

    return FileContextStats(
        status=status,
        patch_status=patch_status,
        result_spans=sum(len(spans) for spans in identified_spans.values()),
        result_files=len(identified_spans),
        found_spans=count_identified_spans(expected_spans, identified_spans),
        found_files=count_identified_files(expected_spans, identified_spans),
        #  TODO      tokens=file_context.context_size(),
    )


def set_found_status(
    expected_spans, alternative_solutions, identified_spans, result_stats
):
    result_stats.result_spans = sum(len(spans) for spans in identified_spans.values())
    result_stats.result_spans = len(identified_spans)
    result_stats.found_files = count_identified_files(expected_spans, identified_spans)
    result_stats.found_spans = count_identified_spans(expected_spans, identified_spans)
    result_stats.found_spans_details = identified_spans

    expected_files = list(expected_spans.keys())
    if result_stats.found_spans == sum(len(spans) for spans in expected_spans.values()):
        result_stats.status = "expected_spans"
    elif has_identified_spans(alternative_solutions, identified_spans):
        result_stats.status = "alternative_spans"
    elif result_stats.found_files == len(expected_files):
        result_stats.status = "expected_files"
    elif has_identified_files(alternative_solutions, identified_spans):
        result_stats.status = "alternative_files"
    else:
        result_stats.status = "missing_spans"


def read_reports(report_path: str) -> List[BenchmarkResult]:
    with open(report_path, "r") as f:
        data = json.load(f)

    results = [BenchmarkResult.model_validate(item) for item in data]
    return results


def trajs_to_df(
    trajectories: List[Node], report_mode: str | None = None
) -> pd.DataFrame:
    results = [to_result(None, trajectory) for trajectory in trajectories]
    return to_dataframe(results, report_mode)


def to_trajectory_dataframe(results: List[BenchmarkResult]):
    result_dicts = []
    for result in results:
        for traj_result in result.trajectories:
            result_dict = {
                "instance_id": result.instance_id,
                "resolved_instance": result.resolved,
                "resolved_by": result.resolved_by,
                "llmonkeys_rate": result.llmonkeys_rate,
            }
            result_dict.update(traj_result.model_dump())
            result_dicts.append(result_dict)

    return pd.DataFrame(result_dicts)


def to_dataframe(
    results: list[BenchmarkResult],
    report_mode: str | None = None,
    previous_report: dict = None,
) -> pd.DataFrame:
    state_keys = ["search", "identify", "decide", "coding", "context_stats"]
    rename_columns = False
    if report_mode == "code":
        state_keys = ["coding"]
    elif report_mode == "search_and_identify":
        state_keys = ["search", "identify"]
    elif report_mode in state_keys:
        state_keys = [report_mode]
        rename_columns = True

    def flatten_dict(d, parent_key="", sep="_"):
        items = []

        for k, v in d.items():
            new_key = f"{parent_key}{sep}{k}" if parent_key else k
            if isinstance(v, dict):
                items.extend(flatten_dict(v, new_key, sep=sep).items())
            else:
                items.append((new_key, v))

            if k.endswith("_spans_details"):
                items.append((new_key, json.dumps(v)))

        if previous_report:
            items.append(
                (
                    "previously_resolved",
                    d.get("instance_id", None) in previous_report["resolved"],
                )
            )
        return dict(items)

    flattened_results = [flatten_dict(result.model_dump()) for result in results]

    df = pd.DataFrame(flattened_results)

    if rename_columns:
        df.columns = [
            col.replace(f"{report_mode}_", "")
            if col.startswith(f"{report_mode}_")
            else col
            for col in df.columns
        ]

    if report_mode == "mcts":
        mcts_cols = [
            "instance_id",
            "resolved_by",
            "llmonkeys_rate",
            "duration",
            "total_cost",
            "cached_tokens",
            "prompt_tokens",
            "completion_tokens",
            "status",
            "transitions",
            "all_transitions",
            "solutions",
            "resolved_solutions",
            "failed_solutions",
            "rejected_solutions",
            "resolved_max_reward",
            "failed_max_reward",
            "failed_actions",
            "duplicated_search_actions",
            "trajectory_path",
        ]

        if previous_report:
            mcts_cols.append("previously_resolved")

        # Only select columns that exist in the DataFrame
        existing_cols = [col for col in mcts_cols if col in df.columns]
        df = df[existing_cols]

        # Add missing columns with NaN values
        missing_cols = set(mcts_cols) - set(existing_cols)
        for col in missing_cols:
            df[col] = pd.NA

    elif report_mode == "summary":
        summary_cols = [
            "instance_id",
            "duration",
            "total_cost",
            "status",
            "transitions",
            "expected_spans",
            "expected_files",
            "search_status",
            "search_iterations",
            "identify_status",
            "identify_iterations",
            "decide_status",
            "decide_iterations",
            "coding_status",
            "coding_iterations",
            "coding_edit_retries",
            "coding_plan_retries",
            "failed_actions"
        ]
        df = df[summary_cols]

    # Reorder columns
    column_order = [
        "instance_id",
        "duration",
        "total_cost",
        "prompt_tokens",
        "cached_tokens",
        "completion_tokens",
        "resolved_by",
        "status",
        "resolved",
        "transitions",
        "all_transitions",
        "expected_spans",
        "expected_files",
        "failed_actions",
        "alternative_solutions",
        "expected_spans_details",
        "error"
    ]

    state_columns = [
        "status",
        "iterations",
        "rejected",
        "cost",
        "found_spans",
        "found_files",
        "result_spans",
        "result_files",
        "found_spans_details",
    ]

    for state in state_keys:
        column_order.extend([f"{state}_{col}" for col in state_columns])

    # Add any remaining columns
    remaining_columns = [col for col in df.columns if col not in column_order]
    column_order.extend(remaining_columns)

    # Reorder the dataframe columns
    df = df.reindex(columns=[col for col in column_order if col in df.columns])
    return df


def read_results_from_json(file_path: str) -> List[BenchmarkResult]:
    with open(file_path, "r") as f:
        data = json.load(f)

    results = [BenchmarkResult.validate(item) for item in data]
    return results


def generate_report(dir: str):
    result_path = os.path.join(dir, "result.json")

    external_result = None
    if os.path.exists(result_path):
        with open(result_path, "r") as f:
            external_result = json.load(f)

    search_trees = read_search_trees(dir)
    logger.info(f"Search trees: {len(search_trees)}")
    if not search_trees:
        raise ValueError("No trajectories found")
    instances = get_moatless_instances()

    results = []
    for search_tree in search_trees:
        instance_id = search_tree.metadata["instance_id"]

        instance = instances.get(instance_id)
        if not instance:
            logger.error(f"Instance {instance_id} not found")
            continue

        eval_report = None
        eval_result_file = os.path.join(dir, instance_id, "eval_result.json")
        try:
            if os.path.exists(eval_result_file):
                with open(eval_result_file, "r") as f:
                    eval_report = json.load(f)
        except Exception as e:
            logger.exception(f"Failed to load eval report from {eval_result_file}: {e}")

        result = to_result(search_tree, eval_report, external_result)
        results.append(result)

    report_path = os.path.join(dir, "report.json")
    with open(report_path, "w") as f:
        json.dump([result.model_dump() for result in results], f, indent=2)

    df = to_dataframe(results)
    df.to_csv(os.path.join(dir, "report.csv"), index=False)

    df = to_trajectory_dataframe(results)
    df.to_csv(os.path.join(dir, "trajectories.csv"), index=False)<|MERGE_RESOLUTION|>--- conflicted
+++ resolved
@@ -254,11 +254,7 @@
                         result.edits += 1
 
             if "build_action" in node.completions:
-<<<<<<< HEAD
-                result.max_build_tokens = max(result.max_build_tokens, node.completions["build_action"].usage.prompt_tokens + node.completions["build_action"].usage.completion_tokens)
-=======
                 result.max_build_tokens = max(result.max_build_tokens, node.completions["build_action"].usage.prompt_tokens + node.completions["build_action"].usage.completion_tokens + node.completions["build_action"].usage.cached_tokens)
->>>>>>> 35740bbe
 
         missing_test_files = get_missing_files(instance["test_file_spans"], test_files)
 
