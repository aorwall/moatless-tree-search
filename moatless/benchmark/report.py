import hashlib
import json
import logging
import os
from typing import Dict, List, Optional

import pandas as pd
from pydantic import BaseModel, Field

from moatless.benchmark.utils import (
    has_identified_spans,
    has_identified_files,
    count_identified_files,
    count_identified_spans,
    get_missing_files,
    get_moatless_instance,
    read_search_trees,
)
from moatless.file_context import FileContext
from moatless.index.code_index import is_test
from moatless.node import Node
from moatless.search_tree import SearchTree

logger = logging.getLogger(__name__)


class Flag(BaseModel):
    state_name: Optional[str] = Field(None)
    state_id: Optional[int] = Field(None)
    message: str


class StateStats(BaseModel):
    status: str = ""
    iterations: int = 0
    rejected: int = 0
    cost: float = 0
    found_spans: int = 0
    found_files: int = 0
    result_spans: int = 0
    result_files: int = 0
    found_spans_details: Dict[str, List[str]] = {}


class SearchStats(StateStats):
    p_query: int = 0
    p_file: int = 0
    p_code: int = 0
    p_class: int = 0
    p_function: int = 0


class CodingStats(StateStats):
    review: bool = False
    edit_retries: int = 0
    plan_retries: int = 0
    edited: bool = False

    rejected: int = 0
    largest_span: Optional[int] = None
    smallest_span: Optional[int] = None
    has_diff: bool = False
    lint: bool = False
    lints: str = ""


class FileContextStats(BaseModel):
    status: str
    patch_status: str
    found_spans: int = 0
    found_files: int = 0
    result_spans: int = 0
    result_files: int = 0
    tokens: int = 0


class TrajectoryStats(BaseModel):
    """
    Stats for one finished trajectory.
    """

    state_id: int
    resolved: Optional[bool] = None
    status: Optional[str] = None
    message: Optional[str] = None
    reward: Optional[float] = None
    avg_reward: float = 0

    cost: float = 0
    iterations: int = 0
    transitions: int = 0
    rejections: int = 0
    retries: int = 0

    action_count: int = 0
    actions: dict[str, int] = {}
    context_stats: Optional[FileContextStats] = None

    identify_status: str = ""
    search_status: str = ""

    has_diff: bool = False
    llm_monkey_status: Optional[str] = None

    edits: int = 0
    test_edits: int = 0
    failed_actions: int = 0
    expect_corrections: int = 0
    max_repeated_actions: int = 0
    fail_reasons: list[str] = []
    flags: list[str] = []

    missing_test_files: int = 0

    max_tests_run: int = 0
    max_failed_tests: int = 0
    initial_failed_tests: Optional[int] = None
    final_failed_tests: Optional[int] = None

    largest_span: Optional[int] = None
    smallest_span: Optional[int] = None

    max_build_tokens: int = 0

    test_count: int = 0
    fail_to_pass_count: int = 0
    pass_to_pass_count: int = 0

    duplicated_actions: int = 0


class BenchmarkResult(BaseModel):
    instance_id: str

    status: str = ""
    resolved: Optional[bool] = None
    previous_resolved: Optional[bool] = None

    duration: float = 0
    total_cost: float = 0
    prompt_tokens: int = 0
    completion_tokens: int = 0
    cached_tokens: int = 0

    resolved_by: int = 0
    llmonkeys_rate: Optional[float] = None

    transitions: int = 0

    trajectories: List[TrajectoryStats] = []
    actions: Dict[str, int] = Field(default_factory=dict)

    # MCTS
    all_transitions: int = 0
    solutions: int = 0
    resolved_solutions: int = 0
    failed_solutions: int = 0
    rejected_solutions: int = 0

    duplicated_search_actions: int = 0

    max_reward: float | None = None
    resolved_max_reward: float | None = None
    failed_max_reward: float | None = None

    edits: int = 0
    test_edits: int = 0
    failed_actions: int = 0
    expect_corrections: int = 0
    max_repeated_actions: int = 0
    flags: list[str] = []

    context_stats: FileContextStats | None = None

    test_count: int = 0
    fail_to_pass_count: int = 0
    pass_to_pass_count: int = 0

    max_build_tokens: int = 0

    alternative_solutions: int = 0
    reward: Optional[float] = None
    error: str = ""

    duplicated_actions: int = 0


def create_sha256_hash(input_string):
    return hashlib.sha256(input_string.encode()).hexdigest()


def filter_test_code_from_diff(diff: str) -> str:
    filtered_diff = []
    in_test_file = False

    for line in diff.splitlines():
        if line.startswith("diff --git"):
            in_test_file = "tests/" in line or "test_" in line
        if not in_test_file:
            filtered_diff.append(line)

    return "\n".join(filtered_diff)


def create_trajectory_stats(
    trajectory_state: Node, instance: dict, evaluation_result: dict | None = None
) -> TrajectoryStats:
    if instance:
        context_stats = analyse_file_context(instance, trajectory_state.file_context)
    else:
        context_stats = None

    result = TrajectoryStats(
        state_id=trajectory_state.node_id, context_stats=context_stats
    )
    nodes = trajectory_state.get_trajectory()

    last_action = None
    current_repeated = 1
    test_files = []
    last_action_dump = None
    action_dumps = []
    
    for node in nodes:
        if node.action:
            action_name = node.action.name
            if action_name == "str_replace_editor":
                action_name = node.action.command
            elif action_name == "Error":
                result.status = "rejected"
                if node.observation:
                    result.message = node.observation.message

            if not last_action or last_action != action_name:
                last_action = action_name
                current_repeated = 1
            else:
                current_repeated += 1
                result.max_repeated_actions = max(
                    result.max_repeated_actions, current_repeated
                )

            if action_name not in result.actions:
                result.actions[action_name] = 0

            result.actions[action_name] += 1

            if node.observation and node.observation.expect_correction:
                result.expect_corrections += 1

            if node.observation and node.observation.properties:
                if "test_results" in node.observation.properties:
                    test_results = node.observation.properties["test_results"]
                    failed_tests = [
                        test
                        for test in test_results
                        if test["status"] in ["FAILED", "ERROR"]
                    ]

                    for failed_test in failed_tests:
                        file_paths_in_context = [
                            file.file_path for file in node.file_context.files
                        ]
                        if (
                            failed_test["file_path"]
                            and not failed_test["file_path"] in file_paths_in_context
                        ):
                            if not "test_not_in_context" in result.fail_reasons:
                                result.fail_reasons.append("test_not_in_context")

                    failed_test_count = len(failed_tests)

                    result.initial_failed_tests = failed_test_count

                    if len(test_results) > result.max_tests_run:
                        result.max_tests_run = len(test_results)

                    if failed_test_count > result.max_failed_tests:
                        result.max_failed_tests = failed_test_count

                    if result.final_failed_tests is None:
                        result.final_failed_tests = failed_test_count

                    for test_result in test_results:
                        if test_result["file_path"] not in test_files:
                            test_files.append(test_result["file_path"])

                if "flags" in node.observation.properties:
                    for flag in node.observation.properties["flags"]:
                        if flag not in result.flags:
                            result.flags.append(flag)

                if "fail_reason" in node.observation.properties:
                    result.failed_actions += 1
                    if node.observation.properties["fail_reason"] not in result.fail_reasons:
                        result.fail_reasons.append(node.observation.properties["fail_reason"])

            if node.observation and node.observation.properties.get("diff"):
                if hasattr(node.action, "file_path"):
                    file_path = node.action.file_path
                elif hasattr(node.action, "path"):
                    file_path = node.action.path
                else:
                    file_path = ""
    
                if is_test(file_path):
                    result.test_edits += 1
                else:
                    result.edits += 1

            if "build_action" in node.completions:
                result.max_build_tokens = max(
                    result.max_build_tokens,
                    node.completions["build_action"].usage.prompt_tokens
                    + node.completions["build_action"].usage.completion_tokens
                    + node.completions["build_action"].usage.cached_tokens,
                )

            current_action_dump = node.action.model_dump(exclude={"scratch_pad"})
            action_dumps.append(current_action_dump)
            
            if current_action_dump in action_dumps[:-1]:
                result.duplicated_actions += 1

        missing_test_files = get_missing_files(instance["test_file_spans"], test_files)

        result.missing_test_files = len(missing_test_files)

    if evaluation_result:
        result.resolved = (
            evaluation_result.get("resolved")
            if evaluation_result.get("resolved") is not None
            else None
        )

    result.reward = trajectory_state.reward.value if trajectory_state.reward else None

    if trajectory_state.file_context:
        patch = trajectory_state.file_context.generate_git_patch()
        result.has_diff = bool(patch.strip())

        if patch:
            diff_hash = create_sha256_hash(patch)

            # Filter out test code from the diff
            filtered_diff = filter_test_code_from_diff(patch)
            filtered_diff_hash = create_sha256_hash(filtered_diff)

            for patch_hash in instance.get("llm_monkeys", {}).get(
                "resolved_patches", []
            ):
                if patch_hash == diff_hash or patch_hash == filtered_diff_hash:
                    result.llm_monkey_status = "resolved"

            if not result.llm_monkey_status:
                for patch_hash in instance.get("llm_monkeys", {}).get(
                    "unresolved_patches", []
                ):
                    if patch_hash == diff_hash or patch_hash == filtered_diff_hash:
                        result.llm_monkey_status = "unresolved"

    if trajectory_state.reward:
        result.reward = trajectory_state.reward.value

    if trajectory_state.is_terminal():
        if trajectory_state.action and trajectory_state.action.name == "Finish":
            result.status = "finished"
        elif trajectory_state.action and trajectory_state.action.name in ["Reject", "Error"]:
            result.status = "rejected"
            result.message = trajectory_state.observation.message
        else:
            result.status = "terminal"
    elif len(trajectory_state.get_trajectory()) > 1:
        result.status = "abandoned"

    result.transitions = len(trajectory_state.get_trajectory())

    return result


def to_result(
    search_tree: SearchTree,
    eval_report: dict | None = None,
    external_result: dict | None = None,
    previous_result: dict | None = None,
) -> BenchmarkResult:
    info = search_tree.metadata
    instance = get_moatless_instance(info["instance_id"])

    if not eval_report:
        eval_report = {}

    if previous_result:
        previous_resolved = (
            info.get("instance_id", "") in previous_result["resolved_ids"]
        )
    else:
        previous_resolved = None

    try:
        resolved = None
        best_stats = None
        best_node = None
        actions_counter: Dict[str, int] = {}

<<<<<<< HEAD
        if best_node:
            best_stats = create_trajectory_stats(
                best_node,
                instance,
                eval_report.get("node_results", {}).get(str(best_node.node_id))
            )

        if resolved is not None and resolved:
            status = "resolved"
        elif resolved is not None and not resolved:
            status = "failed"
        else:
            finished_nodes = search_tree.get_finished_nodes()
            if finished_nodes:
                status = "finished"
            elif search_tree.get_leaf_nodes() and search_tree.get_leaf_nodes()[0].action and search_tree.get_leaf_nodes()[0].action.name == "Reject":
                status = "rejected"
            elif search_tree.is_finished():
                status = "abandoned"
            else:
                status = "running"
=======
        if not search_tree.is_finished():
            status = "running"
        else:
            best_node = search_tree.get_best_trajectory()
            if best_node:
                best_stats = create_trajectory_stats(
                    best_node,
                    instance,
                    eval_report.get("node_results", {}).get(str(best_node.node_id)),
                )
                status = best_stats.status
            else:
                status = "unknown"

            if external_result:
                resolved = (
                    info.get("instance_id", "") in external_result["resolved_ids"]
                )
                if best_stats:
                    if resolved != best_stats.resolved:
                        logger.warning(
                            f"Resolved status mismatch for {info['instance_id']}: External {resolved} != Internal {best_stats.resolved}"
                        )

            elif best_stats:
                resolved = best_stats.resolved
>>>>>>> 59340c9a

        total_usage = search_tree.total_usage()

        result = BenchmarkResult(
            instance_id=instance["instance_id"],
            trajectories=[],
            status=status,
            resolved=resolved,
            previous_resolved=previous_resolved,
            duration=info.get("duration", 0),
            total_cost=total_usage.completion_cost,
            prompt_tokens=total_usage.prompt_tokens,
            completion_tokens=total_usage.completion_tokens,
            cached_tokens=total_usage.cached_tokens,
            resolved_by=len(instance.get("resolved_by", [])),
            llmonkeys_rate=instance.get("llm_monkeys", {}).get("resolved_rate", 0),
            transitions=len(best_node.get_trajectory()) if best_node else 0,
            all_transitions=len(search_tree.root.get_all_nodes()),
            solutions=0,
            rejected_solutions=0,
            resolved_solutions=0,
            failed_solutions=0,
            context_stats=best_stats.context_stats if best_stats else None,
            actions=actions_counter,
            error=best_stats.message if best_stats and best_stats.message else "",
            max_build_tokens=0,
            duplicated_actions=0,
            flags=[],
        )

        for leaf_node in search_tree.get_leaf_nodes():
            traj = create_trajectory_stats(
                leaf_node,
                instance,
                eval_report.get("node_results", {}).get(str(leaf_node.node_id)),
            )
            result.trajectories.append(traj)

            for action, count in traj.actions.items():
                result.actions[action] = result.actions.get(action, 0) + count

            result.max_repeated_actions = max(
                result.max_repeated_actions, traj.max_repeated_actions
            )

            if traj.status == "finished":
                result.solutions += 1
                if traj.reward and (
                    result.max_reward is None or traj.reward > result.max_reward
                ):
                    result.max_reward = traj.reward
            elif traj.status == "rejected":
                result.rejected_solutions += 1

            if eval_report and "node_results" in eval_report:
                if (
                    eval_report["node_results"]
                    .get(str(traj.state_id), {})
                    .get("resolved")
                    is not None
                ):
                    if (
                        eval_report["node_results"]
                        .get(str(traj.state_id), {})
                        .get("resolved", False)
                    ):
                        result.resolved_solutions += 1
                        if traj.reward and (
                            result.resolved_max_reward is None
                            or traj.reward > result.resolved_max_reward
                        ):
                            result.resolved_max_reward = traj.reward
                    else:
                        result.failed_solutions += 1
                        if traj.reward and (
                            result.failed_max_reward is None
                            or traj.reward > result.failed_max_reward
                        ):
                            result.failed_max_reward = traj.reward

            if traj.edits > 0:
                result.edits += 1

            if traj.test_edits > 0:
                result.test_edits += 1

            result.failed_actions += traj.failed_actions
            result.expect_corrections += traj.expect_corrections

            for flag in traj.flags:
                if flag not in result.flags:
                    result.flags.append(flag)

            result.max_build_tokens = max(result.max_build_tokens, traj.max_build_tokens)

            result.duplicated_actions += traj.duplicated_actions

        if eval_report.get("error"):
            result.error = eval_report["error"]
            result.status = "error"
        else:
            result.error = ""

        if result.duplicated_actions > 0 and "has_duplicated_actions" not in result.flags:
            result.flags.append("has_duplicated_actions")
        if result.edits == 0 and "no_edits" not in result.flags:
            result.flags.append("no_edits")
        if result.test_edits == 0 and "no_test_edits" not in result.flags:
            result.flags.append("no_test_edits")
        if result.failed_actions > 0 and "has_failed_actions" not in result.flags:
            result.flags.append("has_failed_actions")

    except Exception as e:
        raise e

    return result


def analyse_file_context(instance: dict, file_context: FileContext) -> FileContextStats:
    if not file_context:
        return FileContextStats(status="no_context", patch_status="no_context")
    expected_spans = instance.get("expected_spans", {})
    solutions = [expected_spans]
    for resolved_by in instance.get("resolved_by", []):
        if (
            "alternative_spans" in resolved_by
            and resolved_by["alternative_spans"] not in solutions
        ):
            solutions.append(resolved_by["alternative_spans"])

    identified_spans = {}
    patched_files = []
    for file in file_context.files:
        identified_spans[file.file_path] = file.span_ids

        if file.patch:
            patched_files.append(file.file_path)

    if not identified_spans:
        status = "no_spans"
    elif has_identified_spans(solutions, identified_spans):
        status = "found_spans"
    elif has_identified_files(solutions, identified_spans):
        status = "found_files"
    else:
        status = "missing_files"

    if not patched_files:
        patch_status = "no_files"
    elif has_identified_files(solutions, patched_files):
        patch_status = "right_files"
    else:
        patch_status = "wrong_files"

    return FileContextStats(
        status=status,
        patch_status=patch_status,
        result_spans=sum(len(spans) for spans in identified_spans.values()),
        result_files=len(identified_spans),
        found_spans=count_identified_spans(expected_spans, identified_spans),
        found_files=count_identified_files(expected_spans, identified_spans),
        #  TODO      tokens=file_context.context_size(),
    )


def set_found_status(
    expected_spans, alternative_solutions, identified_spans, result_stats
):
    result_stats.result_spans = sum(len(spans) for spans in identified_spans.values())
    result_stats.result_spans = len(identified_spans)
    result_stats.found_files = count_identified_files(expected_spans, identified_spans)
    result_stats.found_spans = count_identified_spans(expected_spans, identified_spans)
    result_stats.found_spans_details = identified_spans

    expected_files = list(expected_spans.keys())
    if result_stats.found_spans == sum(len(spans) for spans in expected_spans.values()):
        result_stats.status = "expected_spans"
    elif has_identified_spans(alternative_solutions, identified_spans):
        result_stats.status = "alternative_spans"
    elif result_stats.found_files == len(expected_files):
        result_stats.status = "expected_files"
    elif has_identified_files(alternative_solutions, identified_spans):
        result_stats.status = "alternative_files"
    else:
        result_stats.status = "missing_spans"


def read_reports(report_path: str) -> List[BenchmarkResult]:
    with open(report_path, "r") as f:
        data = json.load(f)

    results = [BenchmarkResult.model_validate(item) for item in data]
    return results


def trajs_to_df(
    trajectories: List[Node], report_mode: str | None = None
) -> pd.DataFrame:
    results = [to_result(None, trajectory) for trajectory in trajectories]
    return to_dataframe(results, report_mode)


def to_trajectory_dataframe(results: List[BenchmarkResult]):
    result_dicts = []
    for result in results:
        for traj_result in result.trajectories:
            result_dict = {
                "instance_id": result.instance_id,
                "resolved_instance": result.resolved,
                "resolved_by": result.resolved_by,
                "llmonkeys_rate": result.llmonkeys_rate,
            }
            result_dict.update(traj_result.model_dump())
            result_dicts.append(result_dict)

    return pd.DataFrame(result_dicts)


def to_dataframe(
    results: List[BenchmarkResult],
    report_mode: str | None = None,
    previous_report: dict = None,
) -> pd.DataFrame:
    state_keys = ["search", "identify", "decide", "coding", "context_stats"]
    rename_columns = False
    if report_mode == "code":
        state_keys = ["coding"]
    elif report_mode == "search_and_identify":
        state_keys = ["search", "identify"]
    elif report_mode in state_keys:
        state_keys = [report_mode]
        rename_columns = True

    def flatten_dict(d, parent_key="", sep="_"):
        items = []

        for k, v in d.items():
            new_key = f"{parent_key}{sep}{k}" if parent_key else k
            
            # Special handling for actions dictionary
            if k == "actions":
                items.append((k, v))  # Keep actions as a dictionary
                continue
                
            if isinstance(v, dict):
                items.extend(flatten_dict(v, new_key, sep=sep).items())
            else:
                items.append((new_key, v))

            if k.endswith("_spans_details"):
                items.append((new_key, json.dumps(v)))

            # Ensure fail_reasons is properly serialized
            if k == "fail_reasons" and isinstance(v, (list, set)):
                items.append((new_key, list(v)))

        if previous_report:
            items.append(
                (
                    "previously_resolved",
                    d.get("instance_id", None) in previous_report["resolved"],
                )
            )
        return dict(items)

    flattened_results = [flatten_dict(result.model_dump()) for result in results]

    df = pd.DataFrame(flattened_results)

    if rename_columns:
        df.columns = [
            col.replace(f"{report_mode}_", "")
            if col.startswith(f"{report_mode}_")
            else col
            for col in df.columns
        ]

    if report_mode == "mcts":
        mcts_cols = [
            "instance_id",
            "resolved_by",
            "llmonkeys_rate",
            "duration",
            "total_cost",
            "cached_tokens",
            "prompt_tokens",
            "completion_tokens",
            "status",
            "transitions",
            "all_transitions",
            "solutions",
            "resolved_solutions",
            "failed_solutions",
            "rejected_solutions",
            "resolved_max_reward",
            "failed_max_reward",
            "failed_actions",
            "max_repeated_actions",
            "duplicated_search_actions",
            "trajectory_path",
            "actions",
            "flags",
            "duplicated_actions",
        ]

        if previous_report:
            mcts_cols.append("previously_resolved")

        # Only select columns that exist in the DataFrame
        existing_cols = [col for col in mcts_cols if col in df.columns]
        df = df[existing_cols]

        # Add missing columns with NaN values
        missing_cols = set(mcts_cols) - set(existing_cols)
        for col in missing_cols:
            df[col] = pd.NA

    elif report_mode == "summary":
        summary_cols = [
            "instance_id",
            "duration",
            "total_cost",
            "status",
            "transitions",
            "expected_spans",
            "expected_files",
            "search_status",
            "search_iterations",
            "identify_status",
            "identify_iterations",
            "decide_status",
            "decide_iterations",
            "coding_status",
            "coding_iterations",
            "coding_edit_retries",
            "coding_plan_retries",
            "failed_actions",
            "flags",
            "actions",
        ]
        df = df[summary_cols]

    # Reorder columns
    column_order = [
        "instance_id",
        "duration",
        "total_cost",
        "prompt_tokens",
        "cached_tokens",
        "completion_tokens",
        "resolved_by",
        "status",
        "resolved",
        "transitions",
        "all_transitions",
        "expected_spans",
        "expected_files",
        "failed_actions",
        "alternative_solutions",
        "expected_spans_details",
        "error",
        "flags",
        "actions",
    ]

    state_columns = [
        "status",
        "iterations",
        "rejected",
        "cost",
        "found_spans",
        "found_files",
        "result_spans",
        "result_files",
        "found_spans_details",
    ]

    for state in state_keys:
        column_order.extend([f"{state}_{col}" for col in state_columns])

    # Add any remaining columns
    remaining_columns = [col for col in df.columns if col not in column_order]
    column_order.extend(remaining_columns)

    # Reorder the dataframe columns
    df = df.reindex(columns=[col for col in column_order if col in df.columns])
    return df


def read_results_from_json(file_path: str) -> List[BenchmarkResult]:
    with open(file_path, "r") as f:
        data = json.load(f)

    results = [BenchmarkResult.validate(item) for item in data]
    return results


def generate_report(dir: str, split: str = "lite"):
    result_path = os.path.join(dir, "result.json")

    external_result = None
    if os.path.exists(result_path):
        with open(result_path, "r") as f:
            external_result = json.load(f)

    search_trees = read_search_trees(dir)
    if not search_trees:
        raise ValueError("No trajectories found")

    results = []
    for search_tree in search_trees:
        instance_id = search_tree.metadata["instance_id"]

        instance = get_moatless_instance(instance_id)
        if not instance:
            logger.error(f"Instance {instance_id} not found")
            continue

        eval_report = None
        eval_result_file = os.path.join(dir, instance_id, "eval_result.json")
        try:
            if os.path.exists(eval_result_file):
                with open(eval_result_file, "r") as f:
                    eval_report = json.load(f)
        except Exception as e:
            logger.exception(f"Failed to load eval report from {eval_result_file}: {e}")

        result = to_result(search_tree, eval_report, external_result)
        results.append(result)

    report_path = os.path.join(dir, "report.json")
    with open(report_path, "w") as f:
        json.dump([result.model_dump() for result in results], f, indent=2)

    df = to_dataframe(results)
    df.to_csv(os.path.join(dir, "report.csv"), index=False)

    df = to_trajectory_dataframe(results)
    df.to_csv(os.path.join(dir, "trajectories.csv"), index=False)<|MERGE_RESOLUTION|>--- conflicted
+++ resolved
@@ -403,29 +403,6 @@
         best_node = None
         actions_counter: Dict[str, int] = {}
 
-<<<<<<< HEAD
-        if best_node:
-            best_stats = create_trajectory_stats(
-                best_node,
-                instance,
-                eval_report.get("node_results", {}).get(str(best_node.node_id))
-            )
-
-        if resolved is not None and resolved:
-            status = "resolved"
-        elif resolved is not None and not resolved:
-            status = "failed"
-        else:
-            finished_nodes = search_tree.get_finished_nodes()
-            if finished_nodes:
-                status = "finished"
-            elif search_tree.get_leaf_nodes() and search_tree.get_leaf_nodes()[0].action and search_tree.get_leaf_nodes()[0].action.name == "Reject":
-                status = "rejected"
-            elif search_tree.is_finished():
-                status = "abandoned"
-            else:
-                status = "running"
-=======
         if not search_tree.is_finished():
             status = "running"
         else:
@@ -452,7 +429,6 @@
 
             elif best_stats:
                 resolved = best_stats.resolved
->>>>>>> 59340c9a
 
         total_usage = search_tree.total_usage()
 
