--- conflicted
+++ resolved
@@ -333,11 +333,6 @@
 
             if not grep_pattern:
                 grep_pattern = "."
-<<<<<<< HEAD
-
-            cmd = ["grep", "-n", "-r", search_text, grep_pattern]
-=======
->>>>>>> f9839235
 
             cmd = ["grep", "-n", "-r", search_text, grep_pattern]
             logger.info(f"Executing grep command: {' '.join(cmd)}")
