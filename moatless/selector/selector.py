import logging
import math
import random
from dataclasses import dataclass
from typing import List, Type, Literal, Dict, Any, Tuple

import numpy as np
from pydantic import BaseModel, Field, PrivateAttr

<<<<<<< HEAD
from moatless.selector.similarity import calculate_similarity
from moatless.node import Node, generate_ascii_tree
import re
from moatless.utils.parse import parse_value, parse_explanation
=======
from moatless.node import Node
from moatless.selector.similarity import calculate_similarity
>>>>>>> 59340c9a

logger = logging.getLogger(__name__)

def build_ascii_tree(self, node: Node, prefix: str = "", is_last: bool = True) -> str:
    """
    Build an ASCII representation of the search tree starting from the given node.
    
    Args:
        node: The current node to process
        prefix: The prefix to use for the current line (for indentation)
        is_last: Whether this node is the last child of its parent
    
    Returns:
        A string containing the ASCII tree representation
    """
    # Start with the current line's prefix
    current_prefix = "└─" if is_last else "├─"
    
    # Build the node information string
    node_info = f"[{node.node_id}] {node.action.__class__.__name__ if node.action else 'Pending'}"
    node_info += f" (depth: {node.get_depth()}, visits: {node.visits}"
    node_info += f", value: {node.reward.value:.2f}" if node.reward else ", value: 0.00"
    
    # Calculate average reward if the node has been visited
    if node.visits > 0:
        total_reward = sum(child.reward.value for child in node.get_descendants() if child.reward)
        total_nodes = sum(1 for _ in node.get_descendants() if _.reward)
        avg_reward = total_reward / total_nodes if total_nodes > 0 else 0
        node_info += f", avg: {avg_reward:.2f}"
    
    node_info += ")"
    
    # Combine prefix and node information
    result = f"{prefix}{current_prefix}{node_info}\n"
    
    # Add feedback if it exists
    if node.observation and node.observation.feedback:
        feedback_lines = node.observation.feedback.split('\n')
        feedback_prefix = prefix + ("    " if is_last else "│   ")
        for line in feedback_lines:
            if line.strip():  # Only add non-empty lines
                result += f"{feedback_prefix}{line.strip()}\n"
    
    # Process children
    children = list(node.children)
    for i, child in enumerate(children):
        next_prefix = prefix + ("    " if is_last else "│   ")
        result += self.build_ascii_tree(
            child,
            prefix=next_prefix,
            is_last=(i == len(children) - 1)
        )
    
    return result

@dataclass
class UCTScore:
    final_score: float = 0.0
    exploitation: float = 0.0
    exploration: float = 0.0
    depth_bonus: float = 0.0
    depth_penalty: float = 0.0
    high_value_leaf_bonus: float = 0.0
    high_value_bad_children_bonus: float = 0.0
    high_value_child_penalty: float = 0.0
    high_value_parent_bonus: float = 0.0
    finished_trajectory_penalty: float = 0.0
    expect_correction_bonus: float = 0.0
    diversity_bonus: float = 0.0
    duplicate_child_penalty: float = 0.0
    duplicate_action_penalty: float = 0.0

    def __str__(self):
        components = [
            f"Final Score: {self.final_score:.2f}",
            f"Exploitation: {self.exploitation:.2f}",
            f"Exploration: {self.exploration:.2f}",
            f"Depth Bonus: {self.depth_bonus:.2f}",
            f"Depth Penalty: {self.depth_penalty:.2f}",
            f"High Value Leaf Bonus: {self.high_value_leaf_bonus:.2f}",
            f"High Value Bad Children Bonus: {self.high_value_bad_children_bonus:.2f}",
            f"High Value Child Penalty: {self.high_value_child_penalty:.2f}",
            f"High Value Parent Bonus: {self.high_value_parent_bonus:.2f}",
            f"Finished Trajectory Penalty: {self.finished_trajectory_penalty:.2f}",
            f"Expect Correction Bonus: {self.expect_correction_bonus:.2f}",
            f"Diversity Bonus: {self.diversity_bonus:.2f}",
            f"Duplicate Child Penalty: {self.duplicate_child_penalty:.2f}",
            f"Duplicate Action Penalty: {self.duplicate_action_penalty:.2f}",
        ]
        return ", ".join(components)


class Selector(BaseModel):
    type: Literal["BestFirstSelector", "SoftmaxSelector"] = Field(
        ..., description="The type of selector"
    )
    exploitation_weight: float = Field(
        default=1.0,
        description="Weight factor for the exploitation term in the UCT score calculation. Higher values favor exploitation over exploration.",
    )
    use_average_reward: bool = Field(
        default=False,
        description="If True, uses average reward across the trajectory for exploitation calculation instead of node reward.",
    )
    exploration_weight: float = Field(
        default=1.0,
        description="Weight factor for the exploration term in the UCT score calculation. Higher values encourage more exploration of less-visited nodes.",
    )
    depth_weight: float = Field(
        default=0.8,
        description="Weight factor for the depth-based components in the UCT score. Affects both the depth bonus and penalty calculations.",
    )
    depth_bonus_factor: float = Field(
        default=0.0,
        description="Factor used in calculating the depth bonus. Higher values increase the bonus for exploring deeper nodes, especially near the root.",
    )
    high_value_threshold: float = Field(
        default=50.0,
        description="Threshold for considering a node's reward as 'high value'. Used in various bonus calculations.",
    )
    low_value_threshold: float = Field(
        default=0.0,
        description="Threshold for considering a node's reward as 'low value'. Used in various penalty calculations.",
    )
    very_high_value_threshold: float = Field(
        default=75.0,
        description="Threshold for considering a node's reward as 'very high value'. Used in the high value child penalty calculation.",
    )
    high_value_leaf_bonus_constant: float = Field(
        default=50.0,
        description="Constant bonus applied to high-value leaf nodes to encourage their exploration.",
    )
    high_value_bad_children_bonus_constant: float = Field(
        default=20.0,
        description="Constant used in calculating the bonus for high-value nodes with low-value children, encouraging 'auto-correction'.",
    )
    high_value_child_penalty_constant: float = Field(
        default=5.0,
        description="Constant used in penalizing nodes with very high-value children to prevent over-exploitation of a single path.",
    )
    finished_trajectory_penalty: float = Field(
        default=50.0,
        description="Penalty applied to nodes on a trajectory that has already finished with a high reward, discouraging revisiting completed paths.",
    )
    expect_correction_bonus: float = Field(
<<<<<<< HEAD
        default=100.0,
=======
        default=50.0,
>>>>>>> 59340c9a
        description="Bonus applied to nodes expecting correction, prioritizing exploration of potential fix paths.",
    )
    check_for_bad_child_actions: List[str] = Field(
        default_factory=lambda: ["RequestCodeChange"],
        description="List of action types to check for when calculating the high value bad children bonus.",
    )
    diversity_weight: float = Field(
        default=100.0,
<<<<<<< HEAD
        description="Weight factor for the diversity bonus. Higher values increase the bonus for nodes with low similarity to other explored nodes."
=======
        description="Weight factor for the diversity bonus. Higher values increase the bonus for nodes with low similarity to other explored nodes.",
    )
    duplicate_child_penalty_constant: float = Field(
        default=25.0,
        description="Constant used in penalizing nodes that have duplicate children. Penalty increases with each duplicate.",
    )
    duplicate_action_penalty_constant: float = Field(
        default=50.0,
        description="Constant used in penalizing nodes that have siblings with the same action name.",
>>>>>>> 59340c9a
    )

    _similarity_cache: Dict[Tuple[int, int], float] = PrivateAttr(default_factory=dict)

    def select(self, expandable_nodes: List[Node]) -> Node:
        raise NotImplementedError("Subclasses must implement the select method.")

    def uct_score(self, node: Node) -> UCTScore:
        """
        Compute the UCT score with additional bonuses and penalties based on node characteristics.

        This method combines various components to create a comprehensive score for node selection,
        balancing exploration and exploitation while considering node-specific factors.
        """
        if node.visits == 0:
            return UCTScore(final_score=float("inf"))

        exploitation = self.calculate_exploitation(node)
        exploration = self.calculate_exploration(node)
        depth_bonus = self.calculate_depth_bonus(node)
        depth_penalty = self.calculate_depth_penalty(node)
        high_value_leaf_bonus = self.calculate_high_value_leaf_bonus(node)
        high_value_bad_children_bonus = self.calculate_high_value_bad_children_bonus(
            node
        )
        high_value_child_penalty = self.calculate_high_value_child_penalty(node)
        high_value_parent_bonus = self.calculate_high_value_parent_bonus(node)
        finished_trajectory_penalty = self.calculate_finished_trajectory_penalty(node)
        expect_correction_bonus = self.calculate_expect_correction_bonus(node)
        diversity_bonus = self.calculate_diversity_bonus(node)
        duplicate_child_penalty = self.calculate_duplicate_child_penalty(node)
        duplicate_action_penalty = self.calculate_duplicate_action_penalty(node)

        final_score = (
            exploitation
            + exploration
            + depth_bonus
            - depth_penalty
            + high_value_leaf_bonus
            + high_value_bad_children_bonus
            - high_value_child_penalty
            + high_value_parent_bonus
            - finished_trajectory_penalty
            + expect_correction_bonus
            + diversity_bonus
            - duplicate_child_penalty
            - duplicate_action_penalty
        )

        return UCTScore(
            final_score=final_score,
            exploitation=exploitation,
            exploration=exploration,
            depth_bonus=depth_bonus,
            depth_penalty=depth_penalty,
            high_value_leaf_bonus=high_value_leaf_bonus,
        high_value_bad_children_bonus=high_value_bad_children_bonus,
            high_value_child_penalty=high_value_child_penalty,
            high_value_parent_bonus=high_value_parent_bonus,
            finished_trajectory_penalty=finished_trajectory_penalty,
            expect_correction_bonus=expect_correction_bonus,
            diversity_bonus=diversity_bonus,
            duplicate_child_penalty=duplicate_child_penalty,
            duplicate_action_penalty=duplicate_action_penalty,
        )

    def calculate_exploitation(self, node: Node) -> float:
        """
        Calculate the exploitation component of the UCT score.

        Purpose: Favors nodes with higher rewards, encouraging the algorithm to exploit
        known good paths in the search tree.
        """
        if self.use_average_reward:
            reward = node.calculate_mean_reward()
        else:
            reward = node.reward.value if node.reward else 0

        return self.exploitation_weight * reward

    def calculate_exploration(self, node: Node) -> float:
        """
        Calculate the exploration component of the UCT score.

        Purpose: Encourages the exploration of less-visited nodes, ensuring a balance
        between exploitation and exploration in the search process.
        """
        total_visits = node.parent.visits if node.parent else 1
        return self.exploration_weight * math.sqrt(math.log(total_visits) / node.visits)

    def calculate_depth_bonus(self, node: Node) -> float:
        """
        Calculate the depth-based exploration bonus.

        Purpose: Provides an incentive to explore deeper into the search tree,
        particularly for nodes near the root, to encourage thorough exploration.
        """
        depth = node.get_depth()
        if depth == 0:
            return self.depth_bonus_factor * np.exp(-self.depth_weight * (depth - 1))
        return 0

    def calculate_depth_penalty(self, node: Node) -> float:
        """
        Calculate the depth penalty for very deep nodes.

        Purpose: Discourages excessive depth in the search tree, preventing the
        algorithm from getting stuck in overly long paths.
        """
        depth = node.get_depth()
        return self.depth_weight * math.sqrt(depth)

    def calculate_high_value_leaf_bonus(self, node: Node) -> float:
        """
        Calculate the bonus for not expanded nodes with high reward.

        Purpose: Encourages the exploration of promising leaf nodes, potentially
        leading to valuable new paths in the search tree.
        """
        if not node.children and node.reward.value >= self.high_value_threshold:
            return self.high_value_leaf_bonus_constant
        return 0

    def calculate_high_value_bad_children_bonus(self, node: Node) -> float:
        """
        Calculate the bonus for nodes with high reward that expanded to low-reward nodes.

        Purpose: Acts as an "auto-correct" mechanism for promising nodes that led to poor
        outcomes, likely due to invalid actions (e.g., syntax errors from incorrect code changes).
        This bonus gives these nodes a second chance, allowing the algorithm to potentially
        recover from or find alternatives to invalid actions.

        The bonus is applied when:
        1. The node has a high reward
        2. It has exactly one child (indicating a single action was taken)
        3. The child action is of a type we want to check (e.g., RequestCodeChange)
        4. The child node has a low reward

        In such cases, we encourage revisiting this node to try different actions,
        potentially leading to better outcomes.
        """
        exploitation = self.calculate_exploitation(node)
        if node.children and exploitation >= self.high_value_threshold:
            child_values = [
                child.reward.value for child in node.children if child.reward
            ]
            if len(child_values) == 1 and any(
                [
                    child.action.__class__.__name__ in self.check_for_bad_child_actions
                    for child in node.children
                ]
            ):
                avg_child_value = sum(child_values) / len(child_values)
                if avg_child_value <= self.low_value_threshold:
                    return (exploitation - avg_child_value) * 5
        return 0

    def calculate_high_value_child_penalty(self, node: Node) -> float:
        """
        Calculate the penalty for nodes with a child with very high reward.

        Purpose: Discourages over-exploitation of a single high-value path, promoting
        exploration of alternative routes in the search tree.
        """
        if node.children:
            child_values = [
                child.reward.value for child in node.children if child.reward
            ]
            max_child_value = max(child_values) if child_values else 0
            if max_child_value >= self.very_high_value_threshold:
                return self.high_value_child_penalty_constant * 1
        return 0

    def calculate_high_value_parent_bonus(self, node: Node) -> float:
        """
        Calculate the bonus for nodes with low reward that haven't been expanded yet but have high reward parents or not rewarded parents.

        Purpose: Encourages exploration of nodes that might be undervalued due to their
        current low reward, especially if they have promising ancestors.
        """
        exploitation = self.calculate_exploitation(node)
        if not node.children:
            if node.parent and (
                not node.parent.reward
                or node.parent.reward.value > self.high_value_threshold
            ):
                if exploitation <= self.low_value_threshold:
                    return self.high_value_threshold - exploitation
        return 0

    def calculate_finished_trajectory_penalty(self, node: Node) -> float:
        """
        Calculate the penalty for nodes where there are changes and a child node was already finished with high reward.

        Purpose: Discourages revisiting paths that have already led to successful outcomes,
        promoting exploration of new areas in the search space.
        """
        if (
            self.finished_trajectory_penalty
            and node.file_context
            and node.file_context.has_patch()
            and self.is_on_finished_trajectory(node, 100)
        ):
            return self.finished_trajectory_penalty
        return 0

    def is_on_finished_trajectory(
        self, node: Node, min_reward_thresh: int = 100
    ) -> bool:
        """
        Check if the current node is on a trajectory that includes a 'Finish' node.
        """

        for child in node.children:
            if (
                child.is_finished()
                and child.reward
                and child.reward.value >= min_reward_thresh
            ):
                return True

            if self.is_on_finished_trajectory(
                child, min_reward_thresh=min_reward_thresh
            ):
                return True

        return False

    def calculate_expect_correction_bonus(self, node: Node) -> float:
        """
        Calculate the bonus for nodes with a parent node that expect correction.

        Purpose: Prioritizes nodes that are marked as expecting correction (e.g., after
        a failed test run or an invalid search request). This bonus decreases rapidly
        as the parent node accumulates more children, encouraging exploration of less-visited
        correction paths.
        """
        if (
            node.observation
            and node.observation.expect_correction
            and not (
                node.parent
                and node.parent.observation
                and node.parent.observation.expect_correction
            )
        ):  # TODO: Set parent as decay factor  instead?
            # Use a more aggressive decay factor
            decay_factor = 1 / (1 + len(node.children) ** 2)
            return self.expect_correction_bonus * decay_factor

        return 0

    def calculate_diversity_bonus(self, node: Node) -> float:
        """
        Calculate the diversity bonus based on the similarity of the node's solution to already expanded nodes.

        Purpose: Boosts the score for nodes whose solutions have low similarity to other explored nodes,
        encouraging the exploration of novel solutions.
        """
        if not self.diversity_weight:
            return 0

        # Ignore nodes without any code added to file context yet
        if node.file_context.is_empty():
            return 0

        expandable_nodes = [
            n
            for n in node.get_root().get_expanded_descendants()
            if n.node_id != node.node_id
        ]

        if not expandable_nodes:
            # No other nodes to compare; return maximum bonus
            return self.diversity_weight

        similarities = []
        for other_node in expandable_nodes:
            similarity = self.get_similarity(node, other_node)
            similarities.append(similarity)

        # Compute the average similarity
        average_similarity = sum(similarities) / len(similarities)

        # Diversity bonus is proportional to (1 - average_similarity)
        diversity_bonus = self.diversity_weight * (1 - average_similarity)

        return diversity_bonus

    def calculate_duplicate_child_penalty(self, node: Node) -> float:
        """
        Calculate penalty for nodes that have duplicate children.
        The penalty increases with each duplicate child.

        Purpose: Discourages exploration of nodes that tend to generate duplicate states,
        as these are likely to be less productive paths in the search space.
        """
        duplicate_count = sum(1 for child in node.children if child.is_duplicate)
        if duplicate_count > 0:
            # Penalty increases quadratically with number of duplicates
            return self.duplicate_child_penalty_constant * (duplicate_count**2)
        return 0

    def calculate_duplicate_action_penalty(self, node: Node) -> float:
        """
        Calculate penalty for nodes that have children with duplicate action names.
        The penalty increases with each duplicate action.

        Purpose: Discourages selecting nodes whose children perform the same type of action
        multiple times, promoting more diverse action sequences.
        """
        if not node.children:
            return 0.0

        # Count occurrences of each action name among children
        action_counts = {}
        for child in node.children:
            if child.action:
                action_name = child.action.__class__.__name__
                action_counts[action_name] = action_counts.get(action_name, 0) + 1

        # Sum up penalties for all action types that have duplicates
        total_penalty = 0.0
        for count in action_counts.values():
            if count > 1:  # Only penalize actions that appear more than once
                # Penalty increases quadratically with number of duplicates
                total_penalty += self.duplicate_action_penalty_constant * (
                    (count - 1) ** 2
                )

        return total_penalty

    def get_similarity(self, node_a: Node, node_b: Node) -> float:
        """
        Retrieve the similarity between two nodes from the cache or compute it if not cached.
        """
        if node_a.file_context is None or node_b.file_context is None:
            return 0.0

        node_ids = (
            min(node_a.node_id, node_b.node_id),
            max(node_a.node_id, node_b.node_id),
        )
        if node_ids in self._similarity_cache:
            return self._similarity_cache[node_ids]

        similarity = calculate_similarity(node_a.file_context, node_b.file_context)
        self._similarity_cache[node_ids] = similarity
        return similarity

    @classmethod
    def model_validate(cls: Type["Selector"], obj: Any) -> "Selector":
        if isinstance(obj, dict):
            selector_type = obj.get("type")
            if selector_type == "BestFirstSelector":
                return BestFirstSelector(**obj)
            elif selector_type == "SoftmaxSelector":
                return SoftmaxSelector(**obj)
            elif selector_type == "LLMSelector":
                return LLMSelector(**obj)
            else:
                raise ValueError(f"Unknown selector type: {selector_type}")
        return super().model_validate(obj)

    def model_dump(self, **kwargs) -> Dict[str, Any]:
        dump = super().model_dump(**kwargs)
        dump["type"] = self.__class__.__name__
        return dump


class BestFirstSelector(Selector):
    type: Literal["BestFirstSelector"] = "BestFirstSelector"

    def select(self, expandable_nodes: List[Node]) -> Node:
        if len(expandable_nodes) == 1:
            return expandable_nodes[0]

        # Calculate UCT scores with components
        nodes_with_scores = [(node, self.uct_score(node)) for node in expandable_nodes]
        sorted_nodes = sorted(
            nodes_with_scores, key=lambda x: x[1].final_score, reverse=True
        )

        # Log top nodes with detailed score breakdowns
        top_nodes = sorted_nodes[: min(len(sorted_nodes), 10)]
        logger.info("Comparing top nodes:")
        for i, (node, score) in enumerate(top_nodes):
            logger.info(
                f"Node {node.node_id} - Visits: {node.visits} - "
                f"Reward: {node.reward.value if node.reward else '-'} - "
                f"\nScore components: {score}"
            )

        # Select the node with the highest UCT score
        selected_node = sorted_nodes[0][0]
        selected_score = sorted_nodes[0][1].final_score

        logger.info(
            f"Selected Node {selected_node.node_id} with UCT Score: {selected_score:.2f}"
        )
        return selected_node


class SoftmaxSelector(Selector):
    type: Literal["SoftmaxSelector"] = "SoftmaxSelector"

    def select(self, expandable_nodes: List[Node]) -> Node:
        if len(expandable_nodes) == 1:
            return expandable_nodes[0]
        
        nodes_with_scores = [(node, self.uct_score(node)) for node in expandable_nodes]
        uct_scores = [score.final_score for _, score in nodes_with_scores]

        # Calculate softmax probabilities
        softmax_scores = np.exp(uct_scores - np.max(uct_scores))
        probabilities = softmax_scores / softmax_scores.sum()

        # Log summary for top nodes (limited to 10)
        top_nodes = sorted(
            zip(expandable_nodes, uct_scores, probabilities),
            key=lambda x: x[1],
            reverse=True,
        )[:10]

        logger.info("Softmax selection summary (top 10 nodes):")
        for node, score, prob in top_nodes:
            logger.info(
                f"Node {node.node_id}: Visits={node.visits}, "
                f"Reward={node.reward.value if node.reward else '-'}, "
                f"UCTScore={score:.2f}, Probability={prob:.4f}"
            )

        # Select a node based on the probabilities
        selected_node = random.choices(expandable_nodes, weights=probabilities, k=1)[0]
        selected_index = expandable_nodes.index(selected_node)

        logger.info(
            f"Selected Node {selected_node.node_id}: "
            f"UCTScore={uct_scores[selected_index]:.2f}, "
            f"Probability={probabilities[selected_index]:.4f}"
        )

        return selected_node
    

from instructor import OpenAISchema
from pydantic import Field
from moatless.selector.prompt import SYSTEM_PROMPT, EXAMPLES

class NodeSelection(OpenAISchema):
    # """

    # Scores range from -100 to 100.
    # Select expandable nodes.

    # OUTPUT FORMAT:
    # <node_id>: Selected node ID
    # <explanation>: Adress the agent responsible for generating the next action directly (e.g. "You should ...") with the following information:
    #     ANCESTRY: Parent context, sibling outcomes, path differences.
    #     CURRENT: Node state/potential, relation to successful paths.
    #     DESCENDANTS: Child outcomes, pitfalls, unexplored directions.
    #     GUIDANCE: Specific recommendations for the next action based on the information gathered from the tree.
    # """
    node_id: int = Field(description="The ID of the selected node")
    explanation: str = Field(
        description="Actionable guidance to the software engineer agent responsible for generating the next action."
    )
    
from instructor import OpenAISchema
from pydantic import Field
from moatless.node import Node, generate_ascii_tree
from moatless.completion.model import Message, Completion
from moatless.completion.completion import CompletionModel
from moatless.selector.prompt import SYSTEM_PROMPT, ALL_EXAMPLES
import json

class LLMSelector(Selector):
    type: Literal["LLMSelector"] = "LLMSelector"
    completion: Optional[CompletionModel] = Field(default=None, description="The completion model used to generate responses")
    max_iterations: Optional[int] = Field(default=None, description="Maximum number of iterations for the selector")

    def __init__(self, completion: CompletionModel = None, max_iterations: int = None, **kwargs):
        # Initialize with all fields, including those from base class
        all_kwargs = {
            "type": "LLMSelector",
            "completion": completion,
            "max_iterations": max_iterations,
            **kwargs
        }
        super().__init__(**all_kwargs)

    def get_action_definitions(self) -> str:
        """
        Build a formatted string containing descriptions of all available actions.
        """
        try:
            from moatless.actions import (
                SemanticSearch,
                FindClass,
                FindFunction,
                FindCodeSnippet,
                RequestMoreContext,
                Finish,
                # Import only the actions that exist in your project
            )
            
            definitions = "\nAvailable Actions:\n"
            available_actions = [
                SemanticSearch,
                FindClass,
                FindFunction,
                FindCodeSnippet,
                RequestMoreContext,
                Finish,
                # Add other action classes to this list
            ]
            
            for action_class in available_actions:
                try:
                    schema = action_class.args_schema.model_json_schema()
                    definitions += f"\n* **{schema['title']}**: {schema.get('description', 'No description available')}"
                    
                    # Add parameter descriptions if they exist
                    if 'properties' in schema:
                        for param_name, param_info in schema['properties'].items():
                            if 'description' in param_info:
                                definitions += f"\n  - {param_name}: {param_info['description']}"
                    
                except Exception as e:
                    logger.error(f"Error getting schema for action {action_class.__name__}: {e}")
                    continue
            
            return definitions
        except Exception as e:
            logger.error(f"Error building action definitions: {e}")
            return "\nAction definitions unavailable."

    def build_ascii_tree(self, node: Node, previous_attempts: str = "", n_iterations: int = 0, require_feedback: bool = True) -> NodeSelection:
        # Generate ASCII tree representation
        ascii_tree = generate_ascii_tree(
            node, 
            include_explanation=True,
            use_color=False,
            include_diffs=True,
            include_action_details=False,
            include_file_context=False,
        )

        # also print tree with colors so we can see it
        ascii_tree_colored = generate_ascii_tree(
            node,
            use_color=True,
            include_diffs=True,
            include_action_details=False,
            include_file_context=False,
        )
        
        # Construct the system message with context based on feedback requirement
        system_message = f"{SYSTEM_PROMPT}\n\n"
        if require_feedback:
            system_message += (
                f"Here are some example responses:\n\n"
                f"{ALL_EXAMPLES}\n\n"
            )
        system_message += (
            f"Iteration Status: Currently in iteration {n_iterations} out of {self.max_iterations} available iterations.\n\n"
            f"{self.get_action_definitions()}"
        )
        
        # Create messages for LLM
        user_content = f"Given the following MCTS tree, select the most promising node for expansion. "
        if require_feedback:
            user_content += (
                f"Respond using these exact tags:\n"
                f"<node_id>: [number of the selected node]\n"
                f"<feedback>: [detailed explanation and guidance]\n\n"
            )
        else:
            user_content += "Respond with only the node number.\n\n"
        
        user_content += (
            f"Current tree:\n{ascii_tree}\n\n"
            f"{previous_attempts}"
        )
        if require_feedback:
            user_content += f"Consider both exploration (nodes with few visits) and exploitation (nodes with high rewards)."
        
        messages = [Message(role="user", content=user_content)]

        try:
            # Use create_text_completion instead of create_completion
            response_text, completion = self.completion.create_text_completion(
                messages=messages,
                system_prompt=system_message,
            )
            
            # Convert Message objects to dictionaries and format the response
            input_messages = [
                {"role": "system", "content": system_message}
            ] + [
                {"role": msg.role, "content": msg.content} 
                for msg in messages
            ]
            
            # Add debug logging
            print(f"Storing selector completion for Node{node.node_id}")
            
            node.completions["selector"] = Completion(
                model=self.completion.model,
                input=input_messages,
                response={"content": response_text},
                usage=completion.usage if hasattr(completion, 'usage') else None
            )
            
            # Verify storage
            print(f"Stored completion keys: {node.completions.keys()}")
            
            try:
                # Parse node_id using the parse_value function
                node_id = parse_value(response_text, keyword='node_id')
                if node_id is None:
                    # Fallback to looking for just a number if the parsing fails
                    numbers = re.findall(r'\d+', response_text)
                    if numbers:
                        node_id = int(numbers[0])
                    else:
                        raise ValueError("Could not find a valid node ID in the response")

                # Parse explanation using the parse_explanation function
                explanation = parse_explanation(response_text)
                if not explanation:
                    # Fallback to everything after the node ID if no explicit explanation found
                    explanation = response_text.split(str(node_id))[-1].strip()
                
                return NodeSelection(node_id=node_id, explanation=explanation)
                    
            except Exception as e:
                logger.error(f"Failed to parse LLM response: {e}\nResponse text: {response_text}")
                raise e
                  
        except Exception as e:
            logger.error(f"Failed to get LLM completion: {e}")
            raise e
    
    def select(self, nodes: List[Node]) -> Node:
        if len(nodes) == 1:
            return nodes[0]

        max_retries = 3
        n_iterations = len(nodes)
        available_node_ids = [node.node_id for node in nodes]
        previous_attempts = ""
        
        for attempt in range(max_retries):
            # Get the selection from LLM, now passing n_iterations
            selection = self.build_ascii_tree(nodes[0], previous_attempts, n_iterations)

            # Find and return the selected node
            for node in nodes:
                if node.node_id == selection.node_id:
                    try:
                        node.reward.feedback = selection.explanation
                    except AttributeError:
                        logger.warning(f"Node {node.node_id}, has no reward attribute")
                    return node
            
            # If we get here, the selected node wasn't in the list
            logger.warning(f"Selected node {selection.node_id} not in available nodes {available_node_ids}, retrying...")
            
            # Add feedback about available nodes for next attempt
            previous_attempts += (
                f"\nPrevious attempt selected node {selection.node_id} which is not available for expansion. "
                f"Please select from these nodes: {available_node_ids}\n"
            )
        
        # If we've exhausted all retries, fall back to the first available node
        logger.warning(f"Failed to select valid node after {max_retries} attempts, falling back to first available node")
        return nodes[0]
            <|MERGE_RESOLUTION|>--- conflicted
+++ resolved
@@ -7,15 +7,8 @@
 import numpy as np
 from pydantic import BaseModel, Field, PrivateAttr
 
-<<<<<<< HEAD
-from moatless.selector.similarity import calculate_similarity
-from moatless.node import Node, generate_ascii_tree
-import re
-from moatless.utils.parse import parse_value, parse_explanation
-=======
 from moatless.node import Node
 from moatless.selector.similarity import calculate_similarity
->>>>>>> 59340c9a
 
 logger = logging.getLogger(__name__)
 
@@ -161,11 +154,7 @@
         description="Penalty applied to nodes on a trajectory that has already finished with a high reward, discouraging revisiting completed paths.",
     )
     expect_correction_bonus: float = Field(
-<<<<<<< HEAD
-        default=100.0,
-=======
         default=50.0,
->>>>>>> 59340c9a
         description="Bonus applied to nodes expecting correction, prioritizing exploration of potential fix paths.",
     )
     check_for_bad_child_actions: List[str] = Field(
@@ -174,9 +163,6 @@
     )
     diversity_weight: float = Field(
         default=100.0,
-<<<<<<< HEAD
-        description="Weight factor for the diversity bonus. Higher values increase the bonus for nodes with low similarity to other explored nodes."
-=======
         description="Weight factor for the diversity bonus. Higher values increase the bonus for nodes with low similarity to other explored nodes.",
     )
     duplicate_child_penalty_constant: float = Field(
@@ -186,7 +172,6 @@
     duplicate_action_penalty_constant: float = Field(
         default=50.0,
         description="Constant used in penalizing nodes that have siblings with the same action name.",
->>>>>>> 59340c9a
     )
 
     _similarity_cache: Dict[Tuple[int, int], float] = PrivateAttr(default_factory=dict)
