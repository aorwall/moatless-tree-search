import difflib
import io
import json
import logging
import os
from dataclasses import dataclass
<<<<<<< HEAD
from typing import Optional, List, Dict, Set, Union
import re
=======
from typing import Optional, List, Dict, Set
>>>>>>> 59340c9a

from pydantic import BaseModel, ConfigDict, Field, PrivateAttr
from unidiff import PatchSet

from moatless.codeblocks import CodeBlockType, get_parser_by_path
from moatless.codeblocks.codeblocks import (
    BlockSpan,
    CodeBlock,
    CodeBlockTypeGroup,
    SpanMarker,
    SpanType,
)
from moatless.codeblocks.module import Module
from moatless.index import CodeIndex
from moatless.repository import FileRepository
from moatless.repository.repository import Repository
from moatless.runtime.runtime import RuntimeEnvironment, TestResult
from moatless.schema import FileWithSpans
from moatless.utils.tokenizer import count_tokens
from testbeds.schema import TestStatus

logger = logging.getLogger(__name__)


class ContextSpan(BaseModel):
    span_id: str
    start_line: Optional[int] = None
    end_line: Optional[int] = None
    tokens: Optional[int] = None
    pinned: bool = Field(
        default=False,
        description="Whether the span is pinned and cannot be removed from context",
    )


@dataclass
class CurrentPromptSpan:
    span_id: Optional[str] = None
    tokens: int = 0


class ContextFile(BaseModel):
    """
    Represents the context of a file, managing patches that reflect changes over time.

    Attributes:
        file_path (str): The path to the file within the repository.
        accumulated_patch (Optional[str]): A Git-formatted patch representing all changes from the original content.
        patch (Optional[str]): A Git-formatted patch representing the latest changes applied in this ContextFile.
        spans (List[ContextSpan]): A list of spans associated with this file.
        show_all_spans (bool): A flag to indicate whether to display all spans.
    """

    file_path: str = Field(
        ..., description="The relative path to the file within the repository."
    )
    patch: Optional[str] = Field(
        None,
        description="Git-formatted patch representing the latest changes applied in this ContextFile.",
    )
    spans: List[ContextSpan] = Field(
        default_factory=list,
        description="List of context spans associated with this file.",
    )
    show_all_spans: bool = Field(
        False, description="Flag to indicate whether to display all context spans."
    )
    was_edited: bool = Field(default=False, exclude=True)
    was_viewed: bool = Field(default=False, exclude=True)

    # Private attributes
    _initial_patch: Optional[str] = PrivateAttr(None)
    _cached_base_content: Optional[str] = PrivateAttr(None)
    _cached_content: Optional[str] = PrivateAttr(None)
    _cached_module: Optional[Module] = PrivateAttr(None)

    _repo: Repository = PrivateAttr()

    _cache_valid: bool = PrivateAttr(False)

    def __init__(
        self,
        repo: Repository,
        file_path: str,
        initial_patch: Optional[str] = None,
        **data,
    ):
        """
        Initializes the ContextFile instance.

        Args:
            repo (Repository): The repository instance.
            file_path (str): The path to the file within the repository.
            initial_patch (Optional[str]): A Git-formatted patch representing accumulated changes from the original content.
            **data: Arbitrary keyword arguments. Must include '_repo'.

        Raises:
            ValueError: If '_repo' is not provided in the initialization data.
        """
        super().__init__(file_path=file_path, **data)
        self._repo = repo
        self._initial_patch = initial_patch

    def _add_import_span(self):
        # TODO: Initiate module or add this lazily?
        if self.module:
            # Always include init spans like 'imports' to context file
            for child in self.module.children:
                if (
                    child.type == CodeBlockType.IMPORT
                ) and child.belongs_to_span.span_id:
                    self.add_span(child.belongs_to_span.span_id, pinned=True)

    def get_base_content(self) -> str:
        """
        Retrieves the base content of the file by applying the initial_patch to the original content.

        Returns:
            str: The base content of the file.

        Raises:
            FileNotFoundError: If the file does not exist in the repository.
            Exception: If applying the initial_patch fails.
        """
        if not self._repo:
            return None

        if self._cached_base_content is not None:
            return self._cached_base_content

        if not self._repo.file_exists(self.file_path):
            original_content = ""
        else:
            original_content = self._repo.get_file_content(self.file_path)

        if self._initial_patch:
            try:
                self._cached_base_content = self.apply_patch_to_content(
                    original_content, self._initial_patch
                )
            except Exception as e:
                raise Exception(f"Failed to apply initial patch: {e}")
        else:
            self._cached_base_content = original_content

        return self._cached_base_content

    @property
    def module(self) -> Module | None:
        if not self._repo:
            return None

        if self._cached_module is not None:
            return self._cached_module

        parser = get_parser_by_path(self.file_path)
        if parser:
            self._cached_module = parser.parse(self.content)

        return self._cached_module

    @property
    def content(self) -> str:
        """
        Retrieves the current content of the file by applying the latest patch to the base content.

        Returns:
            str: The current content of the file.
        """
        if self._cached_content is not None:
            return self._cached_content

        base_content = self.get_base_content()
        if self.patch:
            try:
                self._cached_content = self.apply_patch_to_content(
                    base_content, self.patch
                )
            except Exception as e:
                logger.error(f"Failed to apply patch: {self.patch}")
                raise e
        else:
            self._cached_content = base_content

        return self._cached_content

    def apply_changes(self, updated_content: str) -> set[str]:
        """
        Applies new content to the ContextFile by generating a patch between the base content and the new content.

        Args:
            updated_content (str): The new content to apply to the file.
        
        Returns:
            set[str]: Set of new span IDs added to context
        """
        self.was_edited = True

        base_content = self.get_base_content()
        new_patch = self.generate_patch(base_content, updated_content)
        self.patch = new_patch

        new_span_ids = set()

        # Track modified lines from patch
        patch_set = PatchSet(io.StringIO(new_patch))
        for patched_file in patch_set:
            for hunk in patched_file:
                # Get the line range for this hunk's changes
                modified_start = None
                modified_end = None
                
                for line in hunk:
                    if line.is_added or line.is_removed:
                        # Convert to 0-based line numbers
                        current_line = line.target_line_no if line.is_added else line.source_line_no
                        if current_line is not None:
                            if modified_start is None:
                                modified_start = current_line
                            modified_end = current_line
                
                if modified_start is not None:
                    # Add the modified line span to context
                    span_ids = self.add_line_span(modified_start, modified_end)
                    new_span_ids.update(span_ids)

        # Invalidate cached content
        self._cached_content = None
        self._cached_module = None

        return new_span_ids


    def apply_patch_to_content(self, content: str, patch: str) -> str:
        """
        Applies a Git-formatted patch to the given content.

        Args:
            content (str): The original content to apply the patch to.
            patch (str): The Git-formatted patch to apply.

        Returns:
            str: The patched content.

        Raises:
            Exception: If the patch does not contain changes for the specified file or if a context mismatch occurs.
        """
        patch_set = PatchSet(io.StringIO(patch))
        patched_content = content

        for patched_file in patch_set:
            patched_file_path = patched_file.path
            # Correctly strip 'a/' or 'b/' prefixes
            if patched_file_path.startswith("a/"):
                patched_file_path = patched_file_path[2:]
            elif patched_file_path.startswith("b/"):
                patched_file_path = patched_file_path[2:]
            if os.path.normpath(patched_file_path) == os.path.normpath(self.file_path):
                patched_content = self._apply_patched_file(
                    patched_content, patched_file
                )
                break
        else:
            raise Exception(f"Patch does not contain changes for file {self.file_path}")

        return patched_content

    def _apply_patched_file(self, content: str, patched_file) -> str:
        """
        Applies a single patched file's hunks to the content.
        """
        content_lines = content.splitlines(keepends=True)
        new_content_lines = []
        line_no = 0

        for hunk in patched_file:
<<<<<<< HEAD
            # Copy unchanged lines before the hunk
            while line_no < hunk.source_start - 1:
                new_content_lines.append(content_lines[line_no])
                line_no += 1

            # Apply changes from the hunk
            for line in hunk:
                if line.is_context:
                    if line_no >= len(content_lines):
                        raise Exception(
                            f"Line number {line_no + 1} out of range (content has {len(content_lines)} lines)"
                        )
                    
                    # Normalize line endings and whitespace for comparison
                    expected = line.value.rstrip('\n\r').rstrip()
                    actual = content_lines[line_no].rstrip('\n\r').rstrip()
                    
                    if expected != actual:
                        raise Exception(
                            f"Context mismatch at line {line_no + 1}:\n"
                            f"Expected: '{expected}'\n"
                            f"Found: '{actual}'\n"
                            f"Diff: {set(expected) - set(actual)}"
                        )
=======
            try:
                # Copy unchanged lines before the hunk
                while line_no < hunk.source_start - 1 and line_no < len(content_lines):
>>>>>>> 59340c9a
                    new_content_lines.append(content_lines[line_no])
                    line_no += 1

<<<<<<< HEAD
        # Copy remaining unchanged lines
        while line_no < len(content_lines):
            new_content_lines.append(content_lines[line_no])
            line_no += 1
=======
                # Apply changes from the hunk
                for line in hunk:
                    if line.is_context:
                        if line_no >= len(content_lines):
                            raise Exception(
                                f"Patch context mismatch: Line {line_no} is beyond end of file"
                            )
                        elif (
                            line.value.strip()
                            and content_lines[line_no].strip() != line.value.strip()
                        ):
                            raise Exception(
                                f'Patch context mismatch at line {line_no}: Expected "{line.value.strip()}", got "{content_lines[line_no].strip()}"'
                            )
                        new_content_lines.append(content_lines[line_no])
                        line_no += 1
                    elif line.is_added:
                        new_content_lines.append(line.value)
                    elif line.is_removed:
                        if line_no >= len(content_lines):
                            raise Exception(
                                f"Patch context mismatch: Cannot remove line {line_no} as it is beyond end of file"
                            )
                        line_no += 1

            except Exception as e:
                raise RuntimeError(
                    f"Failed to apply patch to {self.file_path}. Line number {line_no}. Hunk: {hunk}"
                ) from e

        # Copy any remaining lines after the last hunk
        if line_no < len(content_lines):
            new_content_lines.extend(content_lines[line_no:])
>>>>>>> 59340c9a

        return "".join(new_content_lines)

    def generate_full_patch(self) -> str:
        """
        Generates a full Git-formatted patch from the original content to the current content.

        Returns:
            str: The generated full patch as a string.
        """
        original_content = self._repo.get_file_content(self.file_path)
        current_content = self.content

        patch = self.generate_patch(original_content, current_content)
        return patch

    def generate_patch(self, old_content: str, new_content: str) -> str:
        """
        Generates a Git-formatted unified diff patch between old_content and new_content.

        Args:
            old_content (str): The original content.
            new_content (str): The new content.

        Returns:
            str: The generated patch as a string.
        """

        old_lines = old_content.splitlines(keepends=True)
        new_lines = new_content.splitlines(keepends=True)

        # Ensure that new content end with a newline
        if new_lines and not new_lines[-1].endswith("\n"):
            new_lines[-1] += "\n"

        diff_lines = list(
            difflib.unified_diff(
                old_lines,
                new_lines,
                fromfile="a/" + self.file_path,
                tofile="b/" + self.file_path,
                # lineterm=''
            )
        )

        return "".join(diff_lines)

    def model_dump(self, **kwargs):
        data = super().model_dump(**kwargs)
        # Ensure these fields are excluded even if exclude=True is not in kwargs
        data.pop('was_edited', None)
        data.pop('was_viewed', None)
        # Ensure 'patch' is always included, even if it's None
        if "patch" not in data:
            data["patch"] = None
        return data

    @property
    def span_ids(self):
        return {span.span_id for span in self.spans}

    def to_prompt(
        self,
        show_span_ids=False,
        show_line_numbers=False,
        exclude_comments=False,
        show_outcommented_code=False,
        outcomment_code_comment: str = "...",
        show_all_spans: bool = False,
        only_signatures: bool = False,
        max_tokens: Optional[int] = None,
    ):
        if self.module:
            if (
                not self.show_all_spans
                and self.span_ids is not None
                and len(self.span_ids) == 0
            ):
                logger.warning(
                    f"No span ids provided for {self.file_path}, return empty"
                )
                return ""

            code = self._to_prompt(
                code_block=self.module,
                show_span_id=show_span_ids,
                show_line_numbers=show_line_numbers,
                outcomment_code_comment=outcomment_code_comment,
                show_outcommented_code=show_outcommented_code,
                exclude_comments=exclude_comments,
                show_all_spans=show_all_spans or self.show_all_spans,
                only_signatures=only_signatures,
                max_tokens=max_tokens,
            )
        else:
            code = self._to_prompt_with_line_spans(show_span_id=show_span_ids)

        result = f"{self.file_path}\n```\n{code}\n```\n"
        
        # Check if result exceeds max_tokens
        if max_tokens and count_tokens(result) > max_tokens:
            logger.warning(f"Content for {self.file_path} exceeded max_tokens ({max_tokens})")
            return ""
        
        return result

    def _find_span(self, codeblock: CodeBlock) -> Optional[ContextSpan]:
        if not codeblock.belongs_to_span:
            return None

        for span in self.spans:
            if codeblock.belongs_to_span.span_id == span.span_id:
                return span

        return None

    def _within_span(self, line_no: int) -> Optional[ContextSpan]:
        for span in self.spans:
            if (
                span.start_line
                and span.end_line
                and span.start_line <= line_no <= span.end_line
            ):
                return span
        return None

    def _to_prompt_with_line_spans(self, show_span_id: bool = False) -> str:
        content_lines = self.content.split("\n")

        if not self.span_ids:
            return self.content

        prompt_content = ""
        outcommented = True
        for i, line in enumerate(content_lines):
            line_no = i + 1

            span = self._within_span(line_no)
            if span:
                if outcommented and show_span_id:
                    prompt_content += f"<span id={span.span_id}>\n"

                prompt_content += line + "\n"
                outcommented = False
            elif not outcommented:
                prompt_content += "... other code\n"
                outcommented = True

        return prompt_content

    def _to_prompt(
        self,
        code_block: CodeBlock,
        current_span: Optional[CurrentPromptSpan] = None,
        show_outcommented_code: bool = True,
        outcomment_code_comment: str = "...",
        show_span_id: bool = False,
        show_line_numbers: bool = False,
        exclude_comments: bool = False,
        show_all_spans: bool = False,
        only_signatures: bool = False,
        max_tokens: Optional[int] = None,
        current_tokens: int = 0,
    ):
        if current_span is None:
            current_span = CurrentPromptSpan()

        contents = ""
        if not code_block.children:
            return contents

        outcommented_block = None
        for _i, child in enumerate(code_block.children):
            if exclude_comments and child.type.group == CodeBlockTypeGroup.COMMENT:
                continue

            # Check if adding this block would exceed max_tokens
            if max_tokens:
                if current_tokens + child.tokens > max_tokens:
                    logger.debug(f"Stopping at child block as it would exceed max_tokens")
                    break

            show_new_span_id = False
            show_child = False
            child_span = self._find_span(child)

            if child_span:
                if child_span.span_id != current_span.span_id:
                    show_child = True
                    show_new_span_id = show_span_id
                    current_span = CurrentPromptSpan(child_span.span_id)
                elif not child_span.tokens:
                    show_child = True
                else:
                    # Count all tokens in child block if it's not a structure (function or class) or a 'compound' (like an 'if' or 'for' clause)
                    if (
                        child.type.group == CodeBlockTypeGroup.IMPLEMENTATION
                        and child.type
                        not in [CodeBlockType.COMPOUND, CodeBlockType.DEPENDENT_CLAUSE]
                    ):
                        child_tokens = child.sum_tokens()
                    else:
                        child_tokens = child.tokens

                    if current_span.tokens + child_tokens <= child_span.tokens:
                        show_child = True

                    current_span.tokens += child_tokens

            elif (
                not child.belongs_to_span or child.belongs_to_any_span not in self.spans
            ) and child.has_any_span(self.span_ids):
                show_child = True

                if (
                    child.belongs_to_span
                    and current_span.span_id != child.belongs_to_span.span_id
                ):
                    show_new_span_id = show_span_id
                    current_span = CurrentPromptSpan(child.belongs_to_span.span_id)

            if self.show_all_spans or show_all_spans:
                show_child = True

            if only_signatures and child.type.group != CodeBlockTypeGroup.STRUCTURE:
                show_child = False

            if show_child:
                if outcommented_block:
                    block_content = outcommented_block._to_prompt_string(
                        show_line_numbers=show_line_numbers,
                    )
                    contents += block_content
                    current_tokens += count_tokens(block_content)
                    outcommented_block = None

                block_content = child._to_prompt_string(
                    show_span_id=show_new_span_id,
                    show_line_numbers=show_line_numbers,
                    span_marker=SpanMarker.TAG,
                )
                contents += block_content
                current_tokens += count_tokens(block_content)

                child_content = self._to_prompt(
                    code_block=child,
                    exclude_comments=exclude_comments,
                    show_outcommented_code=show_outcommented_code,
                    outcomment_code_comment=outcomment_code_comment,
                    show_span_id=show_span_id,
                    current_span=current_span,
                    show_line_numbers=show_line_numbers,
                    show_all_spans=show_all_spans,
                    only_signatures=only_signatures,
                    max_tokens=max_tokens,
                    current_tokens=current_tokens,
                )
                contents += child_content
                current_tokens += count_tokens(child_content)

            elif (
                show_outcommented_code
                and not outcommented_block
                and child.type
                not in [
                    CodeBlockType.COMMENT,
                    CodeBlockType.COMMENTED_OUT_CODE,
                    CodeBlockType.SPACE,
                ]
            ):
                outcommented_block = child.create_commented_out_block(
                    outcomment_code_comment
                )
                outcommented_block.start_line = child.start_line

        if show_outcommented_code and outcommented_block:
            block_content = outcommented_block._to_prompt_string(
                show_line_numbers=show_line_numbers,
            )
            contents += block_content
            current_tokens += count_tokens(block_content)

        return contents

    def set_patch(self, patch: str):
        self.patch = patch
        self._cached_content = None
        self._cached_module = None
        self.was_edited = True

    def context_size(self):
        if self.module:
            if self.span_ids is None:
                return self.module.sum_tokens()
            else:
                tokens = 0
                for span_id in self.span_ids:
                    span = self.module.find_span_by_id(span_id)
                    if span:
                        tokens += span.tokens
                return tokens
        else:
            return 0  # TODO: Support context size...

    def has_span(self, span_id: str):
        return span_id in self.span_ids

    def add_spans(
        self,
        span_ids: Set[str],
        tokens: Optional[int] = None,
        pinned: bool = False,
        add_extra: bool = True,
    ):
        for span_id in span_ids:
            self.add_span(span_id, tokens=tokens, pinned=pinned, add_extra=add_extra)

    def add_span(
        self,
        span_id: str,
        tokens: Optional[int] = None,
        pinned: bool = False,
        add_extra: bool = True,
    ) -> bool:
        self.was_viewed = True
        existing_span = next(
            (span for span in self.spans if span.span_id == span_id), None
        )

        if existing_span:
            existing_span.tokens = tokens
            existing_span.pinned = pinned
            return False
        else:
            span = self.module.find_span_by_id(span_id)
            if span:
                self.spans.append(
                    ContextSpan(span_id=span_id, tokens=tokens, pinned=pinned)
                )
                if add_extra:
                    self._add_class_span(span)
                return True
            else:
                logger.warning(
                    f"Tried to add not existing span id {span_id} in file {self.file_path}"
                )
                return False

    def _add_class_span(self, span: BlockSpan):
        if span.initiating_block.type != CodeBlockType.CLASS:
            class_block = span.initiating_block.find_type_in_parents(
                CodeBlockType.CLASS
            )
        elif span.initiating_block.type == CodeBlockType.CLASS:
            class_block = span.initiating_block
        else:
            return

        if not class_block or self.has_span(class_block.belongs_to_span.span_id):
            return

        # Always add init spans like constructors to context
        for child in class_block.children:
            if (
                child.belongs_to_span.span_type == SpanType.INITATION
                and child.belongs_to_span.span_id
                and not self.has_span(child.belongs_to_span.span_id)
            ):
                if child.belongs_to_span.span_id not in self.span_ids:
                    self.spans.append(
                        ContextSpan(span_id=child.belongs_to_span.span_id)
                    )

        if class_block.belongs_to_span.span_id not in self.span_ids:
            self.spans.append(ContextSpan(span_id=class_block.belongs_to_span.span_id))

    def add_line_span(
        self, start_line: int, end_line: int | None = None, add_extra: bool = True
    ) -> list[str]:
        self.was_viewed = True

        if not self.module:
            logger.warning(f"Could not find module for file {self.file_path}")
            return []

        logger.debug(f"Adding line span {start_line} - {end_line} to {self.file_path}")
        blocks = self.module.find_blocks_by_line_numbers(
            start_line, end_line, include_parents=True
        )

        added_spans = []
        tokens = 0
        for block in blocks:
            if (
                block.belongs_to_span
                and block.belongs_to_span.span_id not in self.span_ids
            ):
                added_spans.append(block.belongs_to_span.span_id)
                self.add_span(block.belongs_to_span.span_id, add_extra=add_extra)
                tokens += block.belongs_to_span.tokens

        logger.info(
            f"Added {added_spans} with {tokens} tokens on lines {start_line} - {end_line} to {self.file_path} to context"
        )
        return added_spans

    def lines_is_in_context(self, start_line: int, end_line: int) -> bool:
<<<<<<< HEAD
        if self.show_all_spans:
            return True

        blocks = self.module.find_blocks_by_line_numbers(
            start_line, end_line, include_parents=True
        )
=======
        """
        Check if the given line range's start and end points are covered by spans in the context.
        A single span can cover both points, or different spans can cover each point.
>>>>>>> 59340c9a

        Args:
            start_line (int): Start line number
            end_line (int): End line number

        Returns:
            bool: True if both start and end lines are covered by spans in context, False otherwise
        """
        if self.show_all_spans:
            return True

        if not self.module:
            return False

        start_covered = False
        end_covered = False

        for span in self.spans:
            block_span = self.module.find_span_by_id(span.span_id)
            if block_span:
                if block_span.start_line <= start_line <= block_span.end_line:
                    start_covered = True
                if block_span.start_line <= end_line <= block_span.end_line:
                    end_covered = True
                if start_covered and end_covered:
                    return True

        return False

    def remove_span(self, span_id: str):
        self.spans = [span for span in self.spans if span.span_id != span_id]

    def remove_all_spans(self):
        self.spans = [span for span in self.spans if span.pinned]

    def get_spans(self) -> List[BlockSpan]:
        block_spans = []
        for span in self.spans:
            if not self.module:
                continue

            block_span = self.module.find_span_by_id(span.span_id)
            if block_span:
                block_spans.append(block_span)
        return block_spans

    def get_block_span(self, span_id: str) -> Optional[BlockSpan]:
        if not self.module:
            return None
        for span in self.spans:
            if span.span_id == span_id:
                block_span = self.module.find_span_by_id(span_id)
                if block_span:
                    return block_span
                else:
                    logger.warning(
                        f"Could not find span with id {span_id} in file {self.file_path}"
                    )
        return None

    def get_span(self, span_id: str) -> Optional[ContextSpan]:
        for span in self.spans:
            if span.span_id == span_id:
                return span
        return None

    def get_patches(self) -> List[str]:
        """
        Get all patches associated with this ContextFile.
        """
        return self.patches


class TestFile(BaseModel):
    file_path: str = Field(..., description="The path to the test file.")
    test_results: List[TestResult] = Field(
        default_factory=list, description="List of test results."
    )


class FileContext(BaseModel):
    _repo: Repository | None = PrivateAttr(None)
    _runtime: RuntimeEnvironment = PrivateAttr(None)

    _files: Dict[str, ContextFile] = PrivateAttr(default_factory=dict)
<<<<<<< HEAD
    _test_files: set[str] = PrivateAttr(default_factory=set)
=======
    _test_files: Dict[str, TestFile] = PrivateAttr(default_factory=dict)  # Changed to Dict
>>>>>>> 59340c9a
    _max_tokens: int = PrivateAttr(default=8000)

    model_config = ConfigDict(arbitrary_types_allowed=True)

    def __init__(
        self,
        repo: Repository | None,
        runtime: RuntimeEnvironment | None = None,
        **data,
    ):
        super().__init__(**data)

        self._repo = repo
        self._runtime = runtime

        if "_files" not in self.__dict__:
            self.__dict__["_files"] = {}

        if "_test_files" not in self.__dict__:
            self.__dict__["_test_files"] = {}

        if "_max_tokens" not in self.__dict__:
            self.__dict__["_max_tokens"] = data.get("max_tokens", 8000)

    @classmethod
    def from_dir(cls, repo_dir: str, max_tokens: int = 8000):
        from moatless.repository.file import FileRepository

        repo = FileRepository(repo_path=repo_dir)
        instance = cls(max_tokens=max_tokens, repo=repo)
        return instance

    @classmethod
    def from_json(cls, repo_dir: str, json_data: str):
        """
        Create a FileContext instance from JSON data.

        :param repo_dir: The repository directory path.
        :param json_data: A JSON string representing the FileContext data.
        :return: A new FileContext instance.
        """
        data = json.loads(json_data)
        return cls.from_dict(data, repo_dir=repo_dir)

    @classmethod
    def from_dict(
        cls, data: Dict, repo_dir: str | None = None, repo: Repository | None = None, runtime: RuntimeEnvironment | None = None
    ):
        if not repo and repo_dir:
            repo = FileRepository(repo_path=repo_dir)
        instance = cls(max_tokens=data.get("max_tokens", 8000), repo=repo, runtime=runtime)
        instance.load_files_from_dict(
            data.get("files", []),
            test_files=data.get("test_files", [])
        )
        return instance

    def load_files_from_dict(self, files: list[dict], test_files: list[dict] | None = None):
        """
        Loads files and test files from a dictionary representation.
        
        Args:
            files (list[dict]): List of file data dictionaries
            test_files (list[dict] | None): List of test file data dictionaries
        """
        # Load regular files
        for file_data in files:
            file_path = file_data["file_path"]
            show_all_spans = file_data.get("show_all_spans", False)
            spans = [ContextSpan(**span) for span in file_data.get("spans", [])]

            self._files[file_path] = ContextFile(
                file_path=file_path,
                spans=spans,
                show_all_spans=show_all_spans,
                patch=file_data.get("patch"),
                repo=self._repo,
            )
        
        # Load test files
        if test_files:
            for test_file_data in test_files:
                file_path = test_file_data["file_path"]
                self._test_files[file_path] = TestFile(**test_file_data)

    def model_dump(self, **kwargs):
        """
        Dumps the model to a dictionary, including files and test files.
        """
        if "exclude_none" not in kwargs:
            kwargs["exclude_none"] = True

        files = [file.model_dump(**kwargs) for file in self._files.values()]
        test_files = [test_file.model_dump(**kwargs) for test_file in self._test_files.values()]
        
        return {
            "max_tokens": self.__dict__["_max_tokens"], 
            "files": files,
            "test_files": test_files
        }

    def snapshot(self):
        dict = self.model_dump()
        del dict["max_tokens"]
        return dict

    def restore_from_snapshot(self, snapshot: dict):
        self._files.clear()
        self._test_files.clear()
        self.load_files_from_dict(snapshot.get("files", []))

    def to_files_with_spans(self) -> List[FileWithSpans]:
        return [
            FileWithSpans(file_path=file_path, span_ids=list(file.span_ids))
            for file_path, file in self._files.items()
        ]

    def add_files_with_spans(self, files_with_spans: List[FileWithSpans]):
        for file_with_spans in files_with_spans:
            self.add_spans_to_context(
                file_with_spans.file_path, set(file_with_spans.span_ids)
            )

    def add_file(
        self, file_path: str, show_all_spans: bool = False, add_extra: bool = True
    ) -> ContextFile:
        if file_path not in self._files:
            self._files[file_path] = ContextFile(
                file_path=file_path,
                spans=[],
                show_all_spans=show_all_spans,
                repo=self._repo,
            )
            if add_extra:
                self._files[file_path]._add_import_span()

        return self._files[file_path]

    def add_file_with_lines(
        self, file_path: str, start_line: int, end_line: Optional[int] = None
    ):
        end_line = end_line or start_line
        if file_path not in self._files:
            self.add_file(file_path)

        self._files[file_path].add_line_span(start_line, end_line)

    def remove_file(self, file_path: str):
        if file_path in self._files:
            del self._files[file_path]

    def exists(self, file_path: str):
        return file_path in self._files

    @property
    def files(self):
        return list(self._files.values())

    @property
    def test_files(self):
        return list(self._test_files.values())

    def add_spans_to_context(
        self,
        file_path: str,
        span_ids: Set[str],
        tokens: Optional[int] = None,
        pinned: bool = False,
        add_extra: bool = True,
    ):
        if not self.has_file(file_path):
            context_file = self.add_file(file_path)
        else:
            context_file = self.get_context_file(file_path)

        if context_file:
            context_file.add_spans(span_ids, tokens, pinned=pinned, add_extra=add_extra)
        else:
            logger.warning(f"Could not find file {file_path} in the repository")

    def add_span_to_context(
        self,
        file_path: str,
        span_id: str,
        tokens: Optional[int] = None,
        pinned: bool = False,
        add_extra: bool = True,
    ) -> bool:
        if not self.has_file(file_path):
            context_file = self.add_file(file_path)
        else:
            context_file = self.get_context_file(file_path)

        if context_file:
            return context_file.add_span(
                span_id, tokens=tokens, pinned=pinned, add_extra=add_extra
            )
        else:
            logger.warning(f"Could not find file {file_path} in the repository")
            return False

    def add_line_span_to_context(
        self,
        file_path: str,
        start_line: int,
        end_line: int | None = None,
        add_extra: bool = True,
    ) -> List[str]:
        if not self.has_file(file_path):
            context_file = self.add_file(file_path)
        else:
            context_file = self.get_context_file(file_path)

        if context_file:
            return context_file.add_line_span(start_line, end_line, add_extra=add_extra)
        else:
            logger.warning(f"Could not find file {file_path} in the repository")
            return []

    def remove_span_from_context(
        self, file_path: str, span_id: str, remove_file: bool = False
    ):
        context_file = self.get_context_file(file_path)
        if context_file:
            context_file.remove_span(span_id)

            if not context_file.spans and remove_file:
                self.remove_file(file_path)

    def remove_spans_from_context(
        self, file_path: str, span_ids: List[str], remove_file: bool = False
    ):
        for span_id in span_ids:
            self.remove_span_from_context(file_path, span_id, remove_file)

    def get_spans(self, file_path: str) -> List[BlockSpan]:
        context_file = self.get_context_file(file_path)
        if context_file:
            return context_file.get_spans()
        return []

    def get_span(self, file_path: str, span_id: str) -> Optional[BlockSpan]:
        context_file = self.get_context_file(file_path)
        if context_file:
            return context_file.get_block_span(span_id)
        return None

    def has_span(self, file_path: str, span_id: str):
        context_file = self.get_context_file(file_path)
        if context_file:
            return span_id in context_file.span_ids
        return False

    def apply(self, file_context: "FileContext"):
        """
        Apply a list of FileContext instances, collecting their ContextFiles.
        """
        for context_file in file_context.files:
            file_path = context_file.file_path
            if file_path not in self.files:
                self._files[file_path] = ContextFile(
                    file_path=file_path,
                    repo=self.repo,
                    initial_patch=file_context.generate_full_patch(),
                )

            self._files[file_path].spans.extend(context_file.spans)
            self._files[file_path].show_all_spans = context_file.show_all_spans

    def has_file(self, file_path: str):
        return file_path in self._files and self._files[file_path].spans

    def get_file(self, file_path: str) -> Optional[ContextFile]:
        return self.get_context_file(file_path)

    def file_exists(self, file_path: str):
        context_file = self._files.get(file_path)
        return context_file or self._repo.file_exists(file_path)
    
    def is_directory(self, file_path: str):
        return self._repo.is_directory(file_path)

    def get_context_file(
        self, file_path: str, add_extra: bool = False
    ) -> Optional[ContextFile]:
        if self._repo and hasattr(self._repo, "get_relative_path"):
            file_path = self._repo.get_relative_path(file_path)

        context_file = self._files.get(file_path)

        if not context_file:
            if not self._repo.file_exists(file_path):
                logger.info(f"get_context_file({file_path}) File not found")
                return None

            if self._repo.is_directory(file_path):
                logger.info(f"get_context_file({file_path}) File is a directory")
                return None

            self.add_file(file_path, add_extra=add_extra)
            context_file = self._files[file_path]

        return context_file

    def get_context_files(self) -> List[ContextFile]:
        file_paths = list(self._files.keys())
        for file_path in file_paths:
            yield self.get_context_file(file_path)

    def context_size(self):
        if self._repo:
            content = self.create_prompt(
                show_span_ids=False,
                show_line_numbers=True,
                show_outcommented_code=True,
                outcomment_code_comment="...",
                only_signatures=False,
            )
            return count_tokens(content)

        # TODO: This doesnt give accure results. Will count tokens in the generated prompt instead
        # sum(file.context_size() for file in self._files.values())
        return 0

    def available_context_size(self):
        return self._max_tokens - self.context_size()

    def save_file(self, file_path: str, updated_content: Optional[str] = None):
        self._repo.save_file(file_path, updated_content)

    def reset(self):
        self._files = {}
        self._test_files = {}

    def is_empty(self):
        return not self._files

    def strip_line_breaks_only(self, text):
        return text.lstrip("\n\r").rstrip("\n\r")

    def create_prompt(
        self,
        show_span_ids=False,
        show_line_numbers=False,
        exclude_comments=False,
        show_outcommented_code=False,
        outcomment_code_comment: str = "...",
        files: set | None = None,
        only_signatures: bool = False,
        max_tokens: Optional[int] = None,
    ):
        file_contexts = []
        current_tokens = 0
        
        for context_file in self.get_context_files():
            if not files or context_file.file_path in files:
                content = context_file.to_prompt(
                    show_span_ids,
                    show_line_numbers,
                    exclude_comments,
                    show_outcommented_code,
                    outcomment_code_comment,
                    only_signatures=only_signatures,
                    max_tokens=max_tokens,
                )
                
                if max_tokens:
                    content_tokens = count_tokens(content)
                    if current_tokens + content_tokens > max_tokens:
                        logger.warning(f"Skipping {context_file.file_path} as it would exceed max_tokens")
                        break
                    current_tokens += content_tokens
                    
                if content:  # Only add non-empty content
                    file_contexts.append(content)

        return "\n\n".join(file_contexts)

    def clone(self):
        dump = self.model_dump(exclude={'files': {'__all__': {'was_edited', 'was_viewed'}}})
        cloned_context = FileContext(repo=self._repo, runtime=self._runtime)
        cloned_context.load_files_from_dict(files=dump.get("files", []), test_files=dump.get("test_files", []))
        return cloned_context

    def has_patch(self):
        return any(file.patch for file in self._files.values())

    def generate_git_patch(self) -> str:
        """
        Generates a full patch for all files with changes in the FileContext.
        The patch is formatted like a git diff.

        Returns:
            str: A git-diff-like patch string containing all file changes.
        """
        full_patch = []
        for file_path, context_file in self._files.items():
            if context_file.patch:
                full_patch.append(context_file.patch)

        return "\n".join(full_patch)

    def get_updated_files(
        self, old_context: "FileContext", include_patches: bool = True
    ) -> set[str]:
        """
        Compares this FileContext with an older one and returns a set of files that have been updated.
        Updates include content changes, span additions/removals, and file additions.

        Args:
            old_context: The previous FileContext to compare against

        Returns:
            set[str]: Set of file paths that have different content or spans between the two contexts
        """
        updated_files = set()

        # Check files in current context
        for file_path, current_file in self._files.items():
            old_file = old_context._files.get(file_path)

            if old_file is None:
                # New file added
                updated_files.add(file_path)
            else:
                # Check for content changes
                if include_patches and current_file.content != old_file.content:
                    updated_files.add(file_path)
                    continue

                # Check for span changes
                current_spans = current_file.span_ids
                old_spans = old_file.span_ids
                if current_spans != old_spans:
                    updated_files.add(file_path)

        return updated_files

    def get_context_diff(self, old_context: "FileContext") -> "FileContext":
        diff_context = FileContext(repo=self._repo)

        for file_path, current_file in self._files.items():
            old_file = old_context._files.get(file_path)

            if old_file is None:
                logger.info(f"File {file_path} is new")
                diff_context._files[file_path] = current_file
            else:
                current_spans = current_file.span_ids
                old_spans = old_file.span_ids
                new_spans = current_spans - old_spans
                if new_spans:
                    diff_context._files[file_path] = ContextFile(
                        file_path=file_path,
                        repo=self._repo,
                    )
                    diff_context._files[file_path].spans.extend(
                        [
                            span
                            for span in current_file.spans
                            if span.span_id in new_spans
                        ]
                    )

        return diff_context

    def create_summary(self) -> str:
        """
        Creates a summary of the files and spans in the context.

        Returns:
            str: A formatted summary string listing files and their spans
        """
        if self.is_empty():
            return "No files in context"

        summary = []
        for context_file in self.get_context_files():
            # Get file stats
            tokens = context_file.context_size()
            
            # Get patch stats if available
            patch_stats = ""
            if context_file.patch:
                patch_lines = context_file.patch.split('\n')
                additions = sum(1 for line in patch_lines if line.startswith('+') and not line.startswith('+++'))
                deletions = sum(1 for line in patch_lines if line.startswith('-') and not line.startswith('---'))
                patch_stats = f" (+{additions}/-{deletions})"
            
            summary.append(f"\n### {context_file.file_path}")
            summary.append(f"- Tokens: {tokens}{patch_stats}")

            if context_file.show_all_spans:
                summary.append("- Showing all code in file")
                continue

            if context_file.spans:
                spans = []
                for span in context_file.spans:
                    if span.start_line and span.end_line:
                        spans.append(f"{span.start_line}-{span.end_line}")
                    else:
                        spans.append(span.span_id)
                summary.append(f"- Spans: {', '.join(spans)}")

        return "\n".join(summary)

    def add_file_context(self, other_context: "FileContext") -> List[str]:
        """
        Adds spans from another FileContext to the current one and returns newly added span IDs.

        Args:
            other_context: The FileContext to merge into this one

        Returns:
            List[str]: List of newly added span IDs
        """
        new_span_ids = []

        for other_file in other_context.files:
            file_path = other_file.file_path

            if not self.has_file(file_path):
                # Create new file if it doesn't exist
                context_file = self.add_file(file_path)
            else:
                context_file = self.get_context_file(file_path)

            # Add spans that don't already exist
            for span in other_file.spans:
                if context_file.add_span(span.span_id):
                    new_span_ids.append(span.span_id)

            # Copy show_all_spans flag if either context has it enabled
            context_file.show_all_spans = (
                context_file.show_all_spans or other_file.show_all_spans
            )

        return new_span_ids

    def span_count(self) -> int:
        """
        Returns the total number of span IDs across all files in the context.

        Returns:
            int: Total number of span IDs
        """
        span_ids = []
        for file in self._files.values():
            span_ids.extend(file.span_ids)
        return len(span_ids)

    def run_tests(self, test_files: List[str] | None = None) -> List[TestFile]:
        """
        Runs tests using the runtime environment and groups results by file.
        Preserves all test files in context, even those without results.
        
        Args:
            test_files (List[str] | None): Optional list of test files to run. 
                                         If provided, adds these files to context before running.
        
        Returns:
            List[TestFile]: List of test results grouped by file
        """

        if not self._runtime:
            logger.error("Runtime environment not set for FileContext to run tests")
            return []
            
        if test_files:
            for test_file in test_files:
                self.add_test_file(test_file)
                if not self.has_file(test_file):
                    logger.info(f"Adding test file: {test_file} to context")
                    self.add_file(test_file, add_extra=False)
        elif self._test_files:
            test_files = list(self._test_files.keys())
        else:
            logger.warning("No test files in context to run tests")
            return []

        patch = self.generate_git_patch()
        
        # If specific test files provided, only run those
        if test_files:
            test_results = self._runtime.run_tests(patch=patch, test_files=test_files)
        else:
            test_results = self._runtime.run_tests(patch=patch)
        
        # Group results by file
        results_by_file = {}
        for result in test_results:
            if result.file_path:
                if result.file_path not in results_by_file:
                    results_by_file[result.file_path] = []
                results_by_file[result.file_path].append(result)
            else:
                logger.warning(f"Test result missing file path: {result}")
        
        # Update test results for existing test files
        for test_file in self._test_files.values():
            test_file.test_results = results_by_file.get(test_file.file_path, [])

        # Add summary log
        test_summary = []
        for test_file in self._test_files.values():
            status_counts = {}
            for result in test_file.test_results:
                if result.status not in status_counts:
                    status_counts[result.status] = 0
                status_counts[result.status] += 1
            test_summary.append(f" - {test_file.file_path}: {len(test_file.test_results)} tests. {status_counts}")
        
        logger.info(f"Test summary by file:\n{'\n'.join(test_summary)}")
        
        return list(self._test_files.values())

    def add_test_file(self, file_path: str) -> TestFile:
        """Test summary
        Adds a new test file path to the context if it doesn't already exist.
        
        Args:
            file_path (str): Path to the test file
            
        Returns:
            TestFile: The new or existing TestFile object
        """
        if file_path in self._test_files:
            return self._test_files[file_path]
        
        test_file = TestFile(
            file_path=file_path,
            test_results=[]
        )
        self._test_files[file_path] = test_file
        logger.debug(f"Added test file: {file_path}")
        
        return test_file

    def get_updated_test_results(self, previous_context: "FileContext") -> Set[str]:
        """
        Gets test files that have different results from the previous context.
        
        Args:
            previous_context: The previous FileContext to compare against
            
        Returns:
            Set[str]: Set of file paths that have updated test results
        """
        updated_files = set()
        
        for file_path, test_file in self._test_files.items():
            prev_test_file = previous_context._test_files.get(file_path)
            if not prev_test_file or test_file.test_results != prev_test_file.test_results:
                updated_files.add(file_path)
                
        return updated_files

    def get_test_summary(self) -> str:
        """
        Returns a summary of all test results in the format "X passed. Y failed. Z errors."
        
        Returns:
            str: Summary string of test results
        """
        all_results = []
        for test_file in self._test_files.values():
            all_results.extend(test_file.test_results)
            
        failure_count = sum(1 for r in all_results if r.status == TestStatus.FAILED)
        error_count = sum(1 for r in all_results if r.status == TestStatus.ERROR)
        passed_count = len(all_results) - failure_count - error_count
        
        return f"{passed_count} passed. {failure_count} failed. {error_count} errors."

    def get_test_failure_details(self) -> str:
        """
        Returns detailed output for each failed or errored test result.
        
        Returns:
            str: Formatted string containing details of failed tests
        """
        test_result_strings = []
        for test_file in self._test_files.values():
            for result in test_file.test_results:
                if result.status in [TestStatus.FAILED, TestStatus.ERROR] and result.message:
                    attributes = ""
                    if result.file_path:
                        attributes += f"{result.file_path}"
                        if result.span_id:
                            attributes += f" {result.span_id}"
                        if result.line:
                            attributes += f", line: {result.line}"
                    
                    test_result_strings.append(
                        f"* {result.status.value} {attributes}>\n```\n{result.message}\n```\n"
                    )
        
        return "\n".join(test_result_strings) if test_result_strings else ""

    def get_test_status(self) -> Optional[TestStatus]:
        """
        Returns the overall test status based on all test results.
        Returns ERROR if any test has error status,
        FAILED if any test has failed status,
        PASSED if all tests passed,
        or None if no test results exist.
        
        Returns:
            Optional[TestStatus]: The overall test status
        """
        all_results = []
        for test_file in self._test_files.values():
            all_results.extend(test_file.test_results)
            
        if not all_results:
            return None
            
        if any(r.status == TestStatus.ERROR for r in all_results):
            return TestStatus.ERROR
        elif any(r.status == TestStatus.FAILED for r in all_results):
            return TestStatus.FAILED
        else:
            return TestStatus.PASSED

    <|MERGE_RESOLUTION|>--- conflicted
+++ resolved
@@ -4,12 +4,7 @@
 import logging
 import os
 from dataclasses import dataclass
-<<<<<<< HEAD
-from typing import Optional, List, Dict, Set, Union
-import re
-=======
 from typing import Optional, List, Dict, Set
->>>>>>> 59340c9a
 
 from pydantic import BaseModel, ConfigDict, Field, PrivateAttr
 from unidiff import PatchSet
@@ -286,45 +281,12 @@
         line_no = 0
 
         for hunk in patched_file:
-<<<<<<< HEAD
-            # Copy unchanged lines before the hunk
-            while line_no < hunk.source_start - 1:
-                new_content_lines.append(content_lines[line_no])
-                line_no += 1
-
-            # Apply changes from the hunk
-            for line in hunk:
-                if line.is_context:
-                    if line_no >= len(content_lines):
-                        raise Exception(
-                            f"Line number {line_no + 1} out of range (content has {len(content_lines)} lines)"
-                        )
-                    
-                    # Normalize line endings and whitespace for comparison
-                    expected = line.value.rstrip('\n\r').rstrip()
-                    actual = content_lines[line_no].rstrip('\n\r').rstrip()
-                    
-                    if expected != actual:
-                        raise Exception(
-                            f"Context mismatch at line {line_no + 1}:\n"
-                            f"Expected: '{expected}'\n"
-                            f"Found: '{actual}'\n"
-                            f"Diff: {set(expected) - set(actual)}"
-                        )
-=======
             try:
                 # Copy unchanged lines before the hunk
                 while line_no < hunk.source_start - 1 and line_no < len(content_lines):
->>>>>>> 59340c9a
                     new_content_lines.append(content_lines[line_no])
                     line_no += 1
 
-<<<<<<< HEAD
-        # Copy remaining unchanged lines
-        while line_no < len(content_lines):
-            new_content_lines.append(content_lines[line_no])
-            line_no += 1
-=======
                 # Apply changes from the hunk
                 for line in hunk:
                     if line.is_context:
@@ -358,7 +320,6 @@
         # Copy any remaining lines after the last hunk
         if line_no < len(content_lines):
             new_content_lines.extend(content_lines[line_no:])
->>>>>>> 59340c9a
 
         return "".join(new_content_lines)
 
@@ -766,18 +727,9 @@
         return added_spans
 
     def lines_is_in_context(self, start_line: int, end_line: int) -> bool:
-<<<<<<< HEAD
-        if self.show_all_spans:
-            return True
-
-        blocks = self.module.find_blocks_by_line_numbers(
-            start_line, end_line, include_parents=True
-        )
-=======
         """
         Check if the given line range's start and end points are covered by spans in the context.
         A single span can cover both points, or different spans can cover each point.
->>>>>>> 59340c9a
 
         Args:
             start_line (int): Start line number
@@ -863,11 +815,7 @@
     _runtime: RuntimeEnvironment = PrivateAttr(None)
 
     _files: Dict[str, ContextFile] = PrivateAttr(default_factory=dict)
-<<<<<<< HEAD
-    _test_files: set[str] = PrivateAttr(default_factory=set)
-=======
     _test_files: Dict[str, TestFile] = PrivateAttr(default_factory=dict)  # Changed to Dict
->>>>>>> 59340c9a
     _max_tokens: int = PrivateAttr(default=8000)
 
     model_config = ConfigDict(arbitrary_types_allowed=True)
