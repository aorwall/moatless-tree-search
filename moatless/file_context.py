--- conflicted
+++ resolved
@@ -1579,7 +1579,6 @@
         """
         return any(file.was_edited for file in self._files.values())
 
-<<<<<<< HEAD
     def get_edited_files(self) -> List[str]:
         """
         Returns a list of file paths that have been edited in the context.
@@ -1607,6 +1606,4 @@
             if file.is_new
         ]
 
-=======
->>>>>>> f9839235
     