--- conflicted
+++ resolved
@@ -286,17 +286,6 @@
         new_content_lines = []
         line_no = 0  # 0-based index
 
-<<<<<<< HEAD
-        try:
-            for hunk in patched_file:
-                # Copy unchanged lines before the hunk
-                while line_no < hunk.source_start - 1:
-                    if line_no < len(content_lines):
-                        new_content_lines.append(content_lines[line_no])
-                    else:
-                        logger.warning(f"Line number {line_no} exceeds content length {len(content_lines)} while copying unchanged lines")
-                        break
-=======
         for hunk in patched_file:
             # Copy unchanged lines before the hunk
             while line_no < hunk.source_start - 1:
@@ -315,7 +304,6 @@
                 elif line.is_added:
                     new_content_lines.append(line.value)
                 elif line.is_removed:
->>>>>>> f4dbd1b0
                     line_no += 1
 
                 # Apply changes from the hunk
@@ -343,12 +331,6 @@
 
             return "".join(new_content_lines)
 
-        except Exception as e:
-            logger.error(f"Error applying patch: {str(e)}")
-            logger.error(f"Content length: {len(content_lines)}, Current line: {line_no}")
-            # Return original content if patch fails
-            return content
-
     def generate_full_patch(self) -> str:
         """
         Generates a full Git-formatted patch from the original content to the current content.
