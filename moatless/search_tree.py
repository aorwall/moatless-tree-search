--- conflicted
+++ resolved
@@ -17,12 +17,8 @@
 from moatless.index.code_index import CodeIndex
 from moatless.node import Node, generate_ascii_tree
 from moatless.repository.repository import Repository
-<<<<<<< HEAD
 from moatless.selector import BestFirstSelector, Selector, SoftmaxSelector, LLMSelector
-=======
 from moatless.runtime.runtime import RuntimeEnvironment
-from moatless.selector import BestFirstSelector, Selector, SoftmaxSelector
->>>>>>> 59340c9a
 from moatless.value_function.base import ValueFunction
 from moatless.value_function.model import Reward
 
@@ -87,7 +83,6 @@
     class Config:
         arbitrary_types_allowed = True
 
-<<<<<<< HEAD
     @classmethod
     def create(
         cls,
@@ -224,8 +219,6 @@
             tree_data, persist_path=persist_path or file_path, **kwargs
         )
 
-=======
->>>>>>> 59340c9a
     def run_search(self) -> Node | None:
         """Run the MCTS algorithm for a specified number of iterations."""
 
@@ -241,15 +234,11 @@
 
         while not self.is_finished():
             total_cost = self.total_usage().completion_cost
-<<<<<<< HEAD
-            self.log(logger.info, f"Run iteration {len(self.root.get_all_nodes())}", cost=total_cost)
-=======
             self.log(
                 logger.info,
                 f"Run iteration {len(self.root.get_all_nodes())}",
                 cost=total_cost,
             )
->>>>>>> 59340c9a
 
             node = self._select(self.root)
 
@@ -299,7 +288,6 @@
 
         child_node = self.expander.expand(node)
 
-<<<<<<< HEAD
         child_node = Node(
             node_id=self._generate_unique_id(),
             parent=node,
@@ -313,11 +301,6 @@
             child_node.feedback = child_node.message
 
         self.log(logger.info, f"Expanded Node{node.node_id} to new Node{child_node.node_id}")
-=======
-        self.log(
-            logger.info, f"Expanded Node{node.node_id} to new Node{child_node.node_id}"
-        )
->>>>>>> 59340c9a
         return child_node
 
     def _simulate(self, node: Node):
@@ -400,15 +383,11 @@
 
     def is_finished(self):
         total_cost = self.total_usage().completion_cost
-<<<<<<< HEAD
-        if self.max_cost and self.total_usage().completion_cost and total_cost >= self.max_cost:
-=======
         if (
             self.max_cost
             and self.total_usage().completion_cost
             and total_cost >= self.max_cost
         ):
->>>>>>> 59340c9a
             return True
 
         if len(self.root.get_all_nodes()) >= self.max_iterations:
@@ -420,28 +399,20 @@
         for node in finished_nodes:
             unique_finished_parents.add(node.parent.node_id)
 
-<<<<<<< HEAD
-        if self.max_finished_nodes and len(unique_finished_parents) >= self.max_finished_nodes:
-=======
         if (
             self.max_finished_nodes
             and len(unique_finished_parents) >= self.max_finished_nodes
         ):
->>>>>>> 59340c9a
             return True
 
         if self.reward_threshold and any(
             node.reward and node.reward.value >= self.reward_threshold
             for node in finished_nodes
         ):
-<<<<<<< HEAD
-            return not self.min_finished_nodes or len(unique_finished_parents) >= self.min_finished_nodes
-=======
             return (
                 not self.min_finished_nodes
                 or len(unique_finished_parents) >= self.min_finished_nodes
             )
->>>>>>> 59340c9a
 
         if not self.root.get_expandable_descendants():
             return True
