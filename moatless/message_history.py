--- conflicted
+++ resolved
@@ -78,17 +78,24 @@
         if len(previous_nodes) <= 1:
             return messages
 
-<<<<<<< HEAD
         node_messages = self.get_node_messages(node)
         
         for action, observation in node_messages:
-            thoughts = (
-                f"<thoughts>{action.thoughts}</thoughts>"
-                if hasattr(action, "thoughts")
-                else ""
-            )
-
-            messages.append(AssistantMessage(tool_call=action.to_tool_call(thoughts_in_action=True)))
+            # Handle thoughts based on configuration
+            if self.thoughts_in_action:
+                content = None
+                tool_call = action.to_tool_call(thoughts_in_action=True)
+            else:
+                content = (
+                    f"<thoughts>{action.thoughts}</thoughts>"
+                    if hasattr(action, "thoughts")
+                    else None
+                )
+                tool_call = action.to_tool_call()
+                if "thoughts" in tool_call.input:
+                    del tool_call.input["thoughts"]
+
+            messages.append(AssistantMessage(content=content, tool_call=tool_call))
             messages.append(UserMessage(content=f"<observation>\n{observation}\n</observation>"))
 
         # Add latest feedback with explanation at the end if available
@@ -109,29 +116,6 @@
                 "successful elements into an improved solution."
             )
             messages.append(UserMessage(content=feedback_message))
-=======
-        for i, previous_node in enumerate(previous_nodes):
-            if previous_node.message:
-                messages.append(UserMessage(content=previous_node.message))
-
-            if previous_node.action:
-                tool_call = previous_node.action.to_tool_call()
-
-                if not self.thoughts_in_action:
-                    if "thoughts" in tool_call.input:
-                        del tool_call.input["thoughts"]
-                    content = f"<thoughts>{previous_node.action.thoughts}</thoughts>"
-                else:
-                    content = None
-
-                messages.append(AssistantMessage(content=content, tool_call=previous_node.action.to_tool_call()))
-
-                observation = ""
-                if previous_node.observation:
-                    observation += previous_node.observation.message
-
-                messages.append(UserMessage(content=observation))
->>>>>>> f9839235
 
         tokens = count_tokens("".join([m.content for m in messages if m.content is not None]))
         logger.info(f"Generated {len(messages)} messages with {tokens} tokens")
@@ -234,24 +218,6 @@
                 content += git_patch
                 content += "\n```"
 
-<<<<<<< HEAD
-        # Add latest feedback with explanation at the end if available
-        if node.feedback:
-            content += (
-                "\n\n# Strategic Feedback\n"
-                "The following feedback is based on analysis of previous actions, "
-                "alternative solution attempts, and the overall search tree. It's designed "
-                "to guide you towards more effective solutions:\n\n"
-                "<feedback>\n"
-                f"{node.feedback}\n"
-                "</feedback>\n\n"
-                "Please incorporate this feedback into your problem-solving approach. "
-                "It reflects lessons learned from various solution attempts and aims to "
-                "help you avoid repeating unsuccessful strategies."
-            )
-
-=======
->>>>>>> f9839235
         return [UserMessage(content=content)]
 
     def get_node_messages(self, node: "Node") -> List[tuple[ActionArguments, str]]:
