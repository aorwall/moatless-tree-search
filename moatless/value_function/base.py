--- conflicted
+++ resolved
@@ -27,7 +27,6 @@
         0,
         description="The reward value to automatically assign when the agent expects a correction.",
     )
-<<<<<<< HEAD
     include_search_tree: bool = Field(
         default=False,
         description="Whether to include the search tree visualization in the value prompt"
@@ -36,8 +35,6 @@
         default=None,
         description="Optional CodingValueFunction to provide additional context for value decisions"
     )
-=======
->>>>>>> f9839235
 
     def get_reward(self, node: Node) -> Tuple[Reward, Optional[Completion]]:
         # First get coding value function result if enabled
@@ -51,26 +48,11 @@
                 value=self.correction_award, 
                 explanation="Expects a correction"
             )
-<<<<<<< HEAD
             # Combine with coding reward if present
             if coding_reward:
                 return self._combine_rewards(base_reward, coding_reward), None
             return base_reward, None
 
-        if node.action.name in ["Reject", "Error"]:
-            base_reward = Reward(
-                value=-100, 
-                explanation=f"{node.action.name} action"
-            )
-            # Combine with coding reward if present
-            if coding_reward:
-                return self._combine_rewards(base_reward, coding_reward), None
-            return base_reward, None
-=======
-            return Reward(
-                value=self.correction_award, explanation="Expects a correction"
-            ), None
-
         if node.action.name == "Reject":
             logger.info(f"Reject action, assigning reward -100")
             return Reward(value=-100, explanation="Reject action"), None
@@ -81,7 +63,6 @@
 
 
         messages = self.message_generator.generate(node)
->>>>>>> f9839235
 
         messages = self.message_generator.generate(node)
         last_message = ""
@@ -150,14 +131,8 @@
             last_message += "\n</coding_assessment>\n"
 
         messages.append(UserMessage(content=last_message))
-<<<<<<< HEAD
         system_prompt = self._create_system_prompt(node, coding_reward)
         
-=======
-
-        system_prompt = self._create_system_prompt(node)
-
->>>>>>> f9839235
         return self.completion_model.create_completion(
             messages=messages, system_prompt=system_prompt, response_model=Reward
         )
@@ -351,13 +326,10 @@
                 obj["completion_model"] = CompletionModel.model_validate(completion_data)
             else:
                 obj["completion_model"] = None
-<<<<<<< HEAD
 
             if coding_value_function_data:
                 from moatless.value_function.coding import CodingValueFunction
                 obj["coding_value_function"] = CodingValueFunction.model_validate(coding_value_function_data)
-=======
->>>>>>> f9839235
 
             if value_function_class_path:
                 module_name, class_name = value_function_class_path.rsplit(".", 1)
@@ -369,7 +341,6 @@
 
             return instance
 
-<<<<<<< HEAD
         return super().model_validate(obj)
 
     def _combine_rewards(self, reward1: Reward, reward2: Reward) -> Reward:
@@ -383,7 +354,4 @@
         return Reward(
             value=combined_value,
             explanation=combined_explanation
-        )
-=======
-        return super().model_validate(obj)
->>>>>>> f9839235
+        )