--- conflicted
+++ resolved
@@ -90,7 +90,6 @@
     def _create_system_prompt(self, node: Node) -> str:
         return self._build_system_prompt(node)
 
-<<<<<<< HEAD
     def _create_message(self, node: Node) -> Message:
         previous_nodes = node.get_trajectory()[:-1]
 
@@ -159,8 +158,6 @@
 
         return UserMessage(content=message)
 
-=======
->>>>>>> 59340c9a
     def _build_system_prompt(self, node: Node):
         action = Action.get_action_by_args_class(type(node.action))
         trajectory_length = len(node.get_trajectory())
