--- conflicted
+++ resolved
@@ -115,7 +115,6 @@
                     explanation="Search returned results and added new spans to the context",
                 ), None
 
-<<<<<<< HEAD
             if node.file_context and node.file_context.was_edited():
                 edited_files = node.file_context.get_edited_files()
                 created_files = node.file_context.get_created_files()
@@ -123,25 +122,9 @@
                 has_test_changes = any(self.is_test(file) for file in edited_files)
                 has_new_tests = any(self.is_test(file) for file in created_files)
                 
-                # Get test results and calculate reward as normal
+                # Get current test results
                 passed_count, failure_count, error_count = node.file_context.get_test_counts()
                 total_tests = passed_count + failure_count + error_count
-                
-                # If no tests were added/modified, append testing encouragement to the explanation
-                test_suggestion = "" if (has_test_changes or has_new_tests) else (
-                    "\n\nConsider adding tests that cover:\n"
-                    "- Edge cases (empty inputs, null values, boundary conditions)\n"
-                    "- Error scenarios and exception handling\n"
-                    "- Different input types and formats\n"
-                    "- Integration with dependent components\n"
-                    "- Performance and resource constraints"
-                )
-
-                # Use existing reward logic but append the test suggestion to explanations
-                if total_tests == 0:
-=======
-            if node.file_context.was_edited():
-                passed_count, failure_count, error_count = node.file_context.get_test_counts()
 
                 # Get previous test results
                 previous_failure_count = 0
@@ -153,50 +136,38 @@
                     previous_passed_count, previous_failure_count, previous_error_count = parent_node.file_context.get_test_counts()
                     if parent_node.reward:
                         previous_reward = parent_node.reward.value
-                    previous_total_tests = previous_passed_count + previous_failure_count + previous_error_count
-
-                # Compare with previous test results
-                total_tests = passed_count + failure_count + error_count
+
+                # If no tests were added/modified, append testing encouragement
+                test_suggestion = "" if (has_test_changes or has_new_tests) else (
+                    "\n\nConsider adding tests that cover:\n"
+                    "- Edge cases (empty inputs, null values, boundary conditions)\n"
+                    "- Error scenarios and exception handling\n"
+                    "- Different input types and formats\n"
+                    "- Integration with dependent components\n"
+                    "- Performance and resource constraints"
+                )
+
                 if total_tests == 0:
-                    return Reward(
-                        value=25, explanation="No tests run"
-                    ), None
-                elif failure_count == 0 and error_count == 0:
-                    return Reward(
-                        value=100, explanation=f"All {passed_count} tests passing"
-                    ), None
-                elif previous_total_tests == 0:
->>>>>>> f9839235
                     return Reward(
                         value=25,
                         explanation=f"No tests run{test_suggestion}"
                     ), None
-<<<<<<< HEAD
                 elif failure_count == 0 and error_count == 0:
                     return Reward(
                         value=100,
                         explanation=f"All {passed_count} tests passing{test_suggestion}"
                     ), None
-                elif failure_count > 0 and error_count == 0:
-                    new_value = max(-100, passed_count - 50)
-=======
                 elif failure_count > previous_failure_count or error_count > previous_error_count:
                     new_value = max(-100, previous_reward - 50)
->>>>>>> f9839235
                     return Reward(
                         value=new_value,
-                        explanation=f"Test failures increased: {failure_count}->{failure_count}, errors {error_count}->{error_count}{test_suggestion}",
-                    ), None
-<<<<<<< HEAD
-                elif failure_count < 0 and error_count > 0:
-                    new_value = min(75, passed_count + 25)
-=======
+                        explanation=f"Test failures increased: {previous_failure_count}->{failure_count}, errors {previous_error_count}->{error_count}{test_suggestion}",
+                    ), None
                 elif failure_count < previous_failure_count and error_count <= previous_error_count:
                     new_value = min(75, previous_reward + 25)
->>>>>>> f9839235
                     return Reward(
                         value=new_value,
-                        explanation=f"Test failures decreased: {failure_count}->{failure_count}, errors {error_count}->{error_count}{test_suggestion}",
+                        explanation=f"Test failures decreased: {previous_failure_count}->{failure_count}, errors {previous_error_count}->{error_count}{test_suggestion}",
                     ), None
                 else:
                     new_value = max(-100, passed_count - 25)
