import logging
from abc import ABC
from typing import List, Optional, Type, Any, Dict, ClassVar

from pydantic import Field, PrivateAttr, BaseModel

from moatless.actions.action import Action
from moatless.actions.model import ActionArguments, Observation, RewardScaleEntry
from moatless.completion import CompletionModel
from moatless.completion.model import Message, UserMessage
from moatless.file_context import FileContext
from moatless.index import CodeIndex
from moatless.index.types import SearchCodeResponse
from moatless.repository.repository import Repository
from moatless.schema import FileWithSpans

logger = logging.getLogger(__name__)

IDENTIFY_SYSTEM_PROMPT = """You are an autonomous AI assistant tasked with identifying relevant code in a codebase. Your goal is to select key code spans from the search results provided by another AI agent to address a specified issue.

# Input Structure:

<thoughts>: Contains the analysis and reflections from the initial AI agent on the task requirements.
<search_parameters>: Contains the search parameters used to retrieve code segments.
<search_results>: Contains the new search results, including various code spans.

# Your Task:

 1. Understand the Previous Agent's Intentions:
  * Carefully analyze the <thoughts> and <search_parameters> to comprehend the previous AI agent's search intentions and what it expects to find.
  * Identify key elements such as functions, variables, classes, or patterns that the previous agent deemed relevant.

 2. Evaluate Search Results:
  * Examine each code span in the <search_results> for alignment with the intentions and expectations identified from the previous agent's thoughts.
  * Assess the relevance of each code span based on how well it matches the expected findings.
  * Consider entire sections of code to ensure a complete understanding of the context and logic.
  * Note any references to other parts of the codebase that might be necessary to fulfill the previous agent's intentions.

 3. Respond Using the Identify Function:
  * Select and respond with the code spans that best align with the previous AI agent's search intentions and expectations.
  * Ensure that your response provides adequate context and completeness, reflecting the previous agent's thought process.
"""


class SearchBaseArgs(ActionArguments, ABC):
    file_pattern: Optional[str] = Field(
        default=None,
        description="A glob pattern to filter search results to specific files or directories.",
    )


class IdentifiedSpans(BaseModel):
    file_path: str = Field(
        description="The file path where the relevant code is found."
    )
    span_ids: list[str] = Field(
        default_factory=list,
        description="Span IDs identiying the relevant code spans. A span id is a unique identifier for a code sippet. It can be a class name or function name. For functions in classes separete with a dot like 'class.function'.",
    )


class Identify(ActionArguments):
    """Identify if the provided search result is relevant to the reported issue."""

    identified_spans: Optional[list[IdentifiedSpans]] = Field(
        default=None,
        description="Files and code spans in the search results identified as relevant to the reported issue.",
    )


class SearchBaseAction(Action):
    args_schema: ClassVar[Type[ActionArguments]] = SearchBaseArgs

    max_search_tokens: int = Field(
        1000,
        description="The maximum number of tokens allowed in the search results.",
    )
    max_hits: int = Field(
        5,
        description="The maximum number of search hits to display.",
    )
    completion_model: CompletionModel = Field(
        ...,
        description="The completion model used to identify relevant code spans in search results.",
    )

    _repository: Repository = PrivateAttr()
    _code_index: CodeIndex = PrivateAttr()

    def __init__(
        self,
        repository: Repository | None = None,
        code_index: CodeIndex | None = None,
        completion_model: CompletionModel | None = None,
        **data,
    ):
        super().__init__(completion_model=completion_model, **data)
        self._repository = repository
        self._code_index = code_index

    def execute(
        self, args: SearchBaseArgs, file_context: FileContext | None = None
    ) -> Observation:
        if file_context is None:
            raise ValueError(
                "File context must be provided to execute the search action."
            )

        properties = {"search_hits": [], "search_tokens": 0}

        identify_spans = False
        search_result = self._search(args)
        if not search_result.hits:
            search_result = self._search_for_alternative_suggestion(args)
            if not search_result.hits:
                return Observation(message=search_result.message or "No search results found", properties=properties)
            else:
                identify_spans = True
                logger.info(
                    f"{self.name}: No relevant search results found. Will use alternative suggestion with {search_result.hits} hits."
                )

        search_tokens = 0
        span_count = 0
        for hit in search_result.hits:
            search_tokens += sum(span.tokens for span in hit.spans)
            span_count += len(hit.spans)

            properties["search_hits"].append(
                {
                    "file_path": hit.file_path,
                    "spans": [span.span_id for span in hit.spans],
                }
            )

        properties["search_tokens"] = search_tokens

        message = search_result.message or ""

        if search_tokens > self.max_search_tokens or span_count > self.max_hits:
            logger.info(
                f"{self.name}: Search too large. {search_tokens=} {span_count=}, will ask for clarification."
            )
            identify_spans = True

        completion = None
        search_hit_str = ""
        found_files = set()
        if identify_spans:
            identify_message = self._generate_identify_prompt(args, search_result)
            identified_code, completion = self.completion_model.create_completion_with_response_model(
                messages=[identify_message],
                system_prompt=IDENTIFY_SYSTEM_PROMPT,
                response_model=Identify,
            )

            if identified_code.identified_spans:
                message += f"\nIdentified the following relevant code spans:\n"
                for identified_spans in identified_code.identified_spans:
                    search_hit_str += f"\n- File: {identified_spans.file_path}\n  Span IDs:"
                    for span_id in identified_spans.span_ids:
                        if not file_context.has_span(identified_spans.file_path, span_id):
                            found_files.add(identified_spans.file_path)
                            file_context.add_span_to_context(identified_spans.file_path, span_id)
                        search_hit_str += f"\n  - {span_id}"
        else:
            for hit in search_result.hits:
                search_hit_str += f"\n- File: {hit.file_path}\n  Span IDs:"
                for span in hit.spans:
                    if not file_context.has_span(hit.file_path, span.span_id):
                        found_files.add(hit.file_path)
                        file_context.add_span_to_context(hit.file_path, span.span_id)
                    search_hit_str += f"\n  - {span.span_id}"

        message += f"\n{search_hit_str}"

<<<<<<< HEAD
        if found_files:
            extra = "<updated_file_context>\n"
            extra += file_context.create_prompt(
                show_line_numbers=True,
                exclude_comments=False,
                show_outcommented_code=True,
                outcomment_code_comment="... rest of the code",
                files=found_files,
            )
            extra += "\n</updated_file_context>"
        else:
            extra = None

        return Observation(message=message, extra=extra, properties=properties, completion=completion)
=======
        return Observation(message=message, properties=properties, completion=completion)
>>>>>>> 35740bbe

    def _select_span_instructions(self, search_result: SearchCodeResponse) -> str:
        return (
            f"The search result is too large. You must select the relevant code spans in the search results to the file context. "
            f"Use the function RequestMoreContext and specify the SpanIDs of the relevant code spans to add them to context.\n"
        )

    def _select_span_response_prompt(self, search_result: SearchCodeResponse) -> str:
        search_result_context = FileContext(repo=self._repository)
        for hit in search_result.hits:
            for span in hit.spans:
                search_result_context.add_span_to_context(
                    hit.file_path, span.span_id, tokens=100
                )

        search_result_str = search_result_context.create_prompt(
            show_span_ids=True,
            show_line_numbers=False,
            exclude_comments=True,
            show_outcommented_code=True,
            outcomment_code_comment="... rest of the code",
        )

        prompt = self._select_span_instructions(search_result)
        prompt += f"\n<search_results>\n{search_result_str}\n</search_result>\n"
        return prompt

    def _search(self, args: SearchBaseArgs) -> SearchCodeResponse:
        raise NotImplementedError("Subclasses must implement this method.")

    def _search_for_alternative_suggestion(
        self, args: SearchBaseArgs
    ) -> SearchCodeResponse:
        return SearchCodeResponse()

    def _generate_identify_prompt(self, args: SearchBaseArgs, search_result: SearchCodeResponse) -> UserMessage:
        search_result_str = self._select_span_response_prompt(search_result)

        content = f"""<thoughts>
{args.scratch_pad}
</thoughts>

<search_parameters>
{args.model_dump_json(exclude={"scratch_pad"})}
</search_parameters>

<search_results>
{search_result_str}
</search_results>
"""

        return UserMessage(content=content)

    @classmethod
    def get_evaluation_criteria(cls, trajectory_length) -> List[str]:
        evaluation_criteria = super().get_evaluation_criteria(trajectory_length)
        evaluation_criteria.extend(
            [
                "Query Relevance: Evaluate if the search query or parameters are well-defined and likely to find relevant code.",
                "Search Scope Appropriateness: Check if the file patterns and class/function names narrow down the search effectively.",
                "Relevance of Search Results: Assess whether the search results are directly related to the problem and useful for making progress.",
                "Size of Search Results: Ensure that the code context provided is appropriately sized—not too large to overwhelm nor too small to be unhelpful.",
            ]
        )

        return evaluation_criteria

    @classmethod
    def get_reward_scale(cls, trajectory_length) -> List[RewardScaleEntry]:
        if trajectory_length <= 3:
            return cls.generate_reward_scale_entries(
                [
                    (
                        90,
                        100,
                        "The search action is excellent, with well-defined parameters yielding only highly relevant results.",
                    ),
                    (
                        75,
                        89,
                        "The search action is good, with reasonable parameters yielding relevant results.",
                    ),
                    (
                        25,
                        74,
                        "The search action have issues with parameters or yields few or no relevant results.",
                    ),
                    (
                        0,
                        24,
                        "The action is counterproductive, with search results that are entirely irrelevant or excessively large, causing setbacks.",
                    ),
                ]
            )
        else:
            return cls.generate_reward_scale_entries(
                [
                    (
                        90,
                        100,
                        "The search action significantly advances the solution, providing highly relevant and appropriately sized search results.",
                    ),
                    (
                        75,
                        89,
                        "The search action contributes positively towards solving the problem, with relevant results and minor issues.",
                    ),
                    (
                        50,
                        74,
                        "The search action is acceptable but may have issues with relevance or provides search results that are too large or too small.",
                    ),
                    (
                        25,
                        49,
                        "The search action provides results that are not helpful due to relevance or size issues.",
                    ),
                    (
                        0,
                        24,
                        "The search action has minimal impact, providing few relevant results.",
                    ),
                    (
                        -50,
                        -1,
                        "The action is counterproductive, with search results that are entirely irrelevant or excessively large, causing setbacks.",
                    ),
                ]
            )

    @classmethod
    def model_validate(cls, obj: Any) -> "SearchBaseAction":
        if isinstance(obj, dict):
            obj = obj.copy()
            repository = obj.pop("repository")
            code_index = obj.pop("code_index")
            return cls(code_index=code_index, repository=repository, **obj)
        return super().model_validate(obj)<|MERGE_RESOLUTION|>--- conflicted
+++ resolved
@@ -174,24 +174,7 @@
 
         message += f"\n{search_hit_str}"
 
-<<<<<<< HEAD
-        if found_files:
-            extra = "<updated_file_context>\n"
-            extra += file_context.create_prompt(
-                show_line_numbers=True,
-                exclude_comments=False,
-                show_outcommented_code=True,
-                outcomment_code_comment="... rest of the code",
-                files=found_files,
-            )
-            extra += "\n</updated_file_context>"
-        else:
-            extra = None
-
-        return Observation(message=message, extra=extra, properties=properties, completion=completion)
-=======
         return Observation(message=message, properties=properties, completion=completion)
->>>>>>> 35740bbe
 
     def _select_span_instructions(self, search_result: SearchCodeResponse) -> str:
         return (
