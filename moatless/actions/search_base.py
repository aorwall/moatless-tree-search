--- conflicted
+++ resolved
@@ -154,14 +154,11 @@
         span_count = search_result_context.span_count()
         search_result_str = f"Found {span_count} code sections."
 
-<<<<<<< HEAD
-=======
         # Apply previous changes to view context
         # TODO: Refactor
         for file in file_context.files:
             if view_context.has_file(file.file_path) and file.patch:
                 view_context.get_file(file.file_path).set_patch(file.patch)
->>>>>>> 59340c9a
 
         if view_context.is_empty():
             search_result_str += (
@@ -179,67 +176,6 @@
                     show_outcommented_code=True,
                 )
 
-<<<<<<< HEAD
-        completion = None
-
-        search_result_context = FileContext(repo=self._repository)
-
-        new_spans_str = ""
-        found_files = set()
-        if identify_spans:
-            identify_message = self._generate_identify_prompt(args, search_result)
-            identified_code, completion = self.completion_model.create_completion_with_response_model(
-                messages=[identify_message],
-                system_prompt=IDENTIFY_SYSTEM_PROMPT,
-                response_model=Identify,
-            )
-
-            if identified_code.identified_spans:
-
-                for identified_spans in identified_code.identified_spans:
-                    new_span_ids = set()
-
-                    search_result_context.add_spans_to_context(identified_spans.file_path, set(identified_spans.span_ids))
-
-                    for span_id in identified_spans.span_ids:
-                        if not file_context.has_span(identified_spans.file_path, span_id):
-                            found_files.add(identified_spans.file_path)
-                            file_context.add_span_to_context(identified_spans.file_path, span_id)
-                            new_span_ids.add(span_id)
-
-                    if new_span_ids:
-                        new_spans_str += f"\n- File: {identified_spans.file_path}\n  Span IDs: \n  - {', '.join(new_span_ids)}"
-
-        else:
-            for hit in search_result.hits:
-                new_span_ids = set()
-
-                for span in hit.spans:
-                    search_result_context.add_span_to_context(hit.file_path, span.span_id)
-                    if not file_context.has_span(hit.file_path, span.span_id):
-                        found_files.add(hit.file_path)
-                        file_context.add_span_to_context(hit.file_path, span.span_id)
-                        new_span_ids.add(span.span_id)
-
-                if new_span_ids:
-                    new_spans_str += f"\n- File: {hit.file_path}\n  Span IDs: \n  - {', '.join(new_span_ids)}"
-
-        if new_spans_str:
-            message = f"\n\nAdded the following new code spans to context:\n{new_spans_str}"
-        else:
-            message = "\n\nNo new relevant code spans were identified."
-
-        #if not search_result_context.is_empty():
-        #    search_result_str = search_result_context.create_prompt(
-        #        show_span_ids=False,
-        #        show_line_numbers=False,
-        #        exclude_comments=False,
-        #        show_outcommented_code=True,
-        #        outcomment_code_comment="... rest of the code",
-        #    )
-
-        #    message += f"\n\n<search_results>\n{search_result_str}\n</search_result>\n"
-=======
         new_span_ids = file_context.add_file_context(view_context)
         properties["new_span_ids"] = new_span_ids
 
@@ -270,7 +206,6 @@
                 search_result_context.add_span_to_context(
                     hit.file_path, span.span_id, add_extra=True
                 )
->>>>>>> 59340c9a
 
         return search_result_context
 
