--- conflicted
+++ resolved
@@ -44,18 +44,10 @@
     args_schema = RunTestsArgs
 
     max_output_tokens: int = Field(
-<<<<<<< HEAD
-        4000,
-        description="The maximum number of tokens in the test result output message",
-    )
-
-    _code_index: CodeIndex = PrivateAttr()
-=======
         2000,
         description="The maximum number of tokens in the test result output message",
     )
 
->>>>>>> 59340c9a
     _repository: Repository = PrivateAttr()
     _runtime: RuntimeEnvironment = PrivateAttr()
 
@@ -101,66 +93,15 @@
                 error_details.append(f"Directories provided instead of files: {', '.join(directories)}")
                 
             return Observation(
-<<<<<<< HEAD
-                message="No tests were run",
-                properties={"test_results": [], "fail_reason": "no_tests"},
-            )
-
-        failure_count = sum(
-            1 for issue in test_results if issue.status == TestStatus.FAILED
-        )
-        error_count = sum(
-            1 for issue in test_results if issue.status == TestStatus.ERROR
-        )
-
-        passed_count = len(test_results) - failure_count - error_count
-
-        test_result_strings = []
-        token_count = 0
-
-        for i, test_result in enumerate(test_results):
-            if not test_result.message or test_result.status not in [
-                TestStatus.FAILED,
-                TestStatus.ERROR,
-            ]:
-                continue
-
-            attributes = ""
-            if test_result.file_path:
-                attributes += f"{test_result.file_path}"
-
-                if test_result.span_id:
-                    attributes += f" {test_result.span_id}"
-
-                if test_result.line:
-                    attributes += f", line: {test_result.line}"
-
-            test_output = f"* {test_result.status.value} {attributes}>\n```\n{test_result.message}\n```\n"
-            test_output_tokens = count_tokens(test_output)
-            if token_count + test_output_tokens > self.max_output_tokens:
-                logger.warning(
-                    f"Test output message exceeds max token limit ({self.max_output_tokens})."
-                )
-                break
-
-            token_count += test_output_tokens
-
-            test_result_strings.append(test_output)
-=======
                 message="Unable to run tests: " + "; ".join(error_details),
                 properties={"test_results": [], "fail_reason": "no_test_files"},
             )
->>>>>>> 59340c9a
 
         test_files = file_context.run_tests(test_files)
         
         response_msg = f"Running tests for the following files:\n"
         for test_file in test_files:
-<<<<<<< HEAD
-            response_msg += f"\n## {test_file}"
-=======
             response_msg += f"* {test_file.file_path}\n"
->>>>>>> 59340c9a
 
         failure_details = file_context.get_test_failure_details()
         if failure_details:
@@ -171,11 +112,7 @@
 
         return Observation(
             message=response_msg,
-<<<<<<< HEAD
-            properties={"test_results": result_dicts},
-=======
             summary=summary,
->>>>>>> 59340c9a
         )
 
 
