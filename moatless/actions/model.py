import importlib
import logging
import pkgutil
from abc import ABC
from typing import Dict, Type, Any, Optional, Self

from instructor.utils import classproperty
from pydantic import Field, BaseModel, model_validator, ValidationError
import xml.etree.ElementTree as ET

from moatless.completion.model import ToolCall, Completion, StructuredOutput
from moatless.file_context import FileContext

logger = logging.getLogger(__name__)


_action_args: Dict[str, Type["ActionArguments"]] = {}


<<<<<<< HEAD
class ActionArguments(OpenAISchema, ABC):
=======
class ActionArguments(StructuredOutput, ABC):
>>>>>>> 59340c9a
    scratch_pad: str = Field(description="Your reasoning for the action.")

    class Config:
        title = "Action"

    @classproperty
    def name(cls):
        return cls.Config.title if hasattr(cls.Config, "title") else cls.__name__

    def to_tool_call(self) -> ToolCall:
        return ToolCall(name=self.name, input=self.model_dump())

    @classmethod
    def from_tool_call(cls, tool_args: dict[str, Any], tool_name: str | None = None):
        return cls(**tool_args)

    def equals(self, other: "ActionArguments") -> bool:
        return self.model_dump(exclude={"scratch_pad"}) == other.model_dump(
            exclude={"scratch_pad"}
        )

    def to_prompt(self):
        prompt = f"Action: {self.name}\n"
        prompt += "\n".join(
            [f"  {k}: {v}" for k, v in self.model_dump(exclude={"scratch_pad"}).items()]
        )
        return prompt

    @model_validator(mode="before")
    @classmethod
    def fix_scratch_pad(cls, data: Any) -> Any:
        """Allow scratch_pad to be null."""
        if isinstance(data, dict):
            if not data.get("scratch_pad"):
                data["scratch_pad"] = ""

        return data

    @model_validator(mode="before")
    @classmethod
    def fix_null_fields(cls, data: Any) -> Any:
        """Allow scratch_pad to be null."""
        if isinstance(data, dict):
            for key, value in data.items():
                if value == "null":
                    data[key] = None

        return data

    @classmethod
    def get_action_args(cls, action_name: str) -> Type["ActionArguments"]:
        """
        Dynamically import and return the appropriate ActionArguments class for the given action.
        """
        if not _action_args:
            cls._load_action_args()

        action_args = _action_args.get(action_name)
        if action_args:
            return action_args

        raise ValueError(f"Unknown action: {action_name}")

    @classmethod
    def _load_action_args(cls):
        actions_package = importlib.import_module("moatless.actions")

        for _, module_name, _ in pkgutil.iter_modules(actions_package.__path__):
            full_module_name = f"moatless.actions.{module_name}"
            module = importlib.import_module(full_module_name)
            for name, obj in module.__dict__.items():
                if (
                    isinstance(obj, type)
                    and issubclass(obj, ActionArguments)
                    and obj != ActionArguments
                ):
                    _action_args[name] = obj

    @classmethod
    def model_validate(cls, obj: Any) -> "ActionArguments":
        if isinstance(obj, dict):
            obj = obj.copy()
            action_args_class_path = obj.pop("action_args_class", None)
            if (
                action_args_class_path
                == "moatless.actions.request_context.RequestMoreContextArgs"
            ):
                action_args_class_path = "moatless.actions.view_code.ViewCodeArgs"

            if action_args_class_path:
                module_name, class_name = action_args_class_path.rsplit(".", 1)
                module = importlib.import_module(module_name)
                action_args_class = getattr(module, class_name)
                return action_args_class.model_validate(obj)
        return super().model_validate(obj)


<<<<<<< HEAD
    @classmethod
    def model_validate_json(
        cls,
        json_data: str | bytes | bytearray,
        **kwarg,
    ) -> Self:
        message = json_data

        # Clean control characters from the message
        cleaned_message = ''.join(char for char in message if ord(char) >= 32 or char in '\n\r\t')
        if cleaned_message != message:
            logger.info(f"parse_json() Cleaned control chars: {repr(message)} -> {repr(cleaned_message)}")
        message = cleaned_message

        # Extract JSON from codeblock if present
        json_message = extract_json_from_codeblock(message)
        if json_message != message:
            logger.info(f"parse_json() Extracted JSON: {repr(json_message)}")
        message = json_message

        logger.debug(f"parse_json() Final message to validate: {repr(message)}")

        __tracebackhide__ = True
        return super().model_validate_json(
            message,
            **kwarg
        )


    @classmethod
    def parse_json(
        cls: type[BaseModel],
        completion: ChatCompletion,
        validation_context: Optional[dict[str, Any]] = None,
        strict: Optional[bool] = None,
    ) -> BaseModel:
        message = completion.choices[0].message.content or ""
        logger.info(f"parse_json() Original message: {repr(message)}")

        # Clean control characters from the message
        cleaned_message = ''.join(char for char in message if ord(char) >= 32 or char in '\n\r\t')
        if cleaned_message != message:
            logger.info(f"parse_json() Cleaned control chars: {repr(message)} -> {repr(cleaned_message)}")
        message = cleaned_message
        
        # Extract JSON from codeblock if present
        json_message = extract_json_from_codeblock(message)
        if json_message != message:
            logger.info(f"parse_json() Extracted JSON: {repr(json_message)}")
        message = json_message

        logger.debug(f"parse_json() Final message to validate: {repr(message)}")
        return cls.model_validate_json(
            message,
            context=validation_context,
            strict=strict,
        )


=======
>>>>>>> 59340c9a
class RewardScaleEntry(BaseModel):
    min_value: int
    max_value: int
    description: str


class Observation(BaseModel):
    message: str = Field(
        description="The message returned to the agent, will be displayed in message history."
    )
    summary: Optional[str] = Field(
        None,
        description="Summary of the observation, will be displayed in summarised message history.",
    )
    terminal: bool = Field(
        False, description="Indicates if this action results in a terminal state"
    )
    expect_correction: bool = Field(
<<<<<<< HEAD
        False, description="Indicates that a the action arguments was inccorect and we expect a correction"
=======
        False,
        description="Indicates that a the action arguments was inccorect and we expect a correction",
>>>>>>> 59340c9a
    )
    properties: Optional[Dict[str, Any]] = Field(
        default_factory=dict, description="Additional properties"
    )
    execution_completion: Optional[Completion] = Field(
        None, description="Completion created when executing the action"
    )

    @classmethod
    def create(cls, message: str, terminal: bool = False):
        return cls(message=message, terminal=terminal)


class FewShotExample(BaseModel):
    user_input: str = Field(..., description="The user's input/question")
    action: ActionArguments = Field(
        ..., description="The expected response as ActionArguments"
    )

    @classmethod
    def create(cls, user_input: str, action: ActionArguments) -> "FewShotExample":
        return cls(user_input=user_input, action=action)


class ActionError(ActionArguments):
    """Error"""

    error: str = Field(..., description="Error.")

    class Config:
        title = "Error"

    def to_prompt(self):
        return f"Error: {self.error}"


class RetryException(Exception):
    """Exception raised when an action needs to be retried with corrected arguments."""

    def __init__(self, message: str, action_args: ActionArguments):
        super().__init__(message)
        self.message = message
        self.action_args = action_args<|MERGE_RESOLUTION|>--- conflicted
+++ resolved
@@ -17,11 +17,7 @@
 _action_args: Dict[str, Type["ActionArguments"]] = {}
 
 
-<<<<<<< HEAD
-class ActionArguments(OpenAISchema, ABC):
-=======
 class ActionArguments(StructuredOutput, ABC):
->>>>>>> 59340c9a
     scratch_pad: str = Field(description="Your reasoning for the action.")
 
     class Config:
@@ -119,68 +115,6 @@
         return super().model_validate(obj)
 
 
-<<<<<<< HEAD
-    @classmethod
-    def model_validate_json(
-        cls,
-        json_data: str | bytes | bytearray,
-        **kwarg,
-    ) -> Self:
-        message = json_data
-
-        # Clean control characters from the message
-        cleaned_message = ''.join(char for char in message if ord(char) >= 32 or char in '\n\r\t')
-        if cleaned_message != message:
-            logger.info(f"parse_json() Cleaned control chars: {repr(message)} -> {repr(cleaned_message)}")
-        message = cleaned_message
-
-        # Extract JSON from codeblock if present
-        json_message = extract_json_from_codeblock(message)
-        if json_message != message:
-            logger.info(f"parse_json() Extracted JSON: {repr(json_message)}")
-        message = json_message
-
-        logger.debug(f"parse_json() Final message to validate: {repr(message)}")
-
-        __tracebackhide__ = True
-        return super().model_validate_json(
-            message,
-            **kwarg
-        )
-
-
-    @classmethod
-    def parse_json(
-        cls: type[BaseModel],
-        completion: ChatCompletion,
-        validation_context: Optional[dict[str, Any]] = None,
-        strict: Optional[bool] = None,
-    ) -> BaseModel:
-        message = completion.choices[0].message.content or ""
-        logger.info(f"parse_json() Original message: {repr(message)}")
-
-        # Clean control characters from the message
-        cleaned_message = ''.join(char for char in message if ord(char) >= 32 or char in '\n\r\t')
-        if cleaned_message != message:
-            logger.info(f"parse_json() Cleaned control chars: {repr(message)} -> {repr(cleaned_message)}")
-        message = cleaned_message
-        
-        # Extract JSON from codeblock if present
-        json_message = extract_json_from_codeblock(message)
-        if json_message != message:
-            logger.info(f"parse_json() Extracted JSON: {repr(json_message)}")
-        message = json_message
-
-        logger.debug(f"parse_json() Final message to validate: {repr(message)}")
-        return cls.model_validate_json(
-            message,
-            context=validation_context,
-            strict=strict,
-        )
-
-
-=======
->>>>>>> 59340c9a
 class RewardScaleEntry(BaseModel):
     min_value: int
     max_value: int
@@ -199,12 +133,8 @@
         False, description="Indicates if this action results in a terminal state"
     )
     expect_correction: bool = Field(
-<<<<<<< HEAD
-        False, description="Indicates that a the action arguments was inccorect and we expect a correction"
-=======
         False,
         description="Indicates that a the action arguments was inccorect and we expect a correction",
->>>>>>> 59340c9a
     )
     properties: Optional[Dict[str, Any]] = Field(
         default_factory=dict, description="Additional properties"
