--- conflicted
+++ resolved
@@ -18,11 +18,7 @@
 
 
 class ActionArguments(OpenAISchema, ABC):
-<<<<<<< HEAD
-    scratch_pad: str = Field(description="Your reasoning for the action.")
-=======
     scratch_pad: str = Field("", description="Your reasoning for the action.")
->>>>>>> 35740bbe
 
     class Config:
         title = "Action"
