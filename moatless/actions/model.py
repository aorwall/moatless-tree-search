import importlib
import logging
import pkgutil
from abc import ABC
from typing import Dict, Type, Any, Optional, Self

from instructor.utils import classproperty
from pydantic import Field, BaseModel, model_validator, ValidationError
import xml.etree.ElementTree as ET

from moatless.completion.model import ToolCall, Completion, StructuredOutput
from moatless.file_context import FileContext

logger = logging.getLogger(__name__)


_action_args: Dict[str, Type["ActionArguments"]] = {}


class ActionArguments(StructuredOutput, ABC):
<<<<<<< HEAD
    thoughts: str = Field(description="Your reasoning for the action.")
=======
    thoughts: str = Field(..., description="Your reasoning for the action.")
>>>>>>> f9839235

    class Config:
        title = "Action"

<<<<<<< HEAD
    @classproperty
    def name(cls):
        return cls.Config.title if hasattr(cls.Config, "title") else cls.__name__

    def to_tool_call(self, thoughts_in_action: bool = False) -> ToolCall:
        tool_input = self.model_dump()
        if not thoughts_in_action and "thoughts" in tool_input:
            del tool_input["thoughts"]
=======
    def to_tool_call(self) -> ToolCall:
        tool_input = self.model_dump()
>>>>>>> f9839235

        return ToolCall(name=self.name, input=tool_input)

    @classmethod
    def from_tool_call(cls, tool_args: dict[str, Any], tool_name: str | None = None):
        return cls(**tool_args)

    def equals(self, other: "ActionArguments") -> bool:
        return self.model_dump(exclude={"thoughts"}) == other.model_dump(
            exclude={"thoughts"}
        )

    def to_prompt(self):
        prompt = f"Action: {self.name}\n"
        prompt += "\n".join(
            [f"  {k}: {v}" for k, v in self.model_dump(exclude={"thoughts"}).items()]
        )
        return prompt

    @model_validator(mode="before")
    @classmethod
    def fix_thoughts(cls, data: Any) -> Any:
        """Allow thoughts to be null."""
        if isinstance(data, dict):
            if "scratch_pad" in data:
                data["thoughts"] = data["scratch_pad"]
                del data["scratch_pad"]

            if not data.get("thoughts"):
                data["thoughts"] = ""

        return data

    @model_validator(mode="before")
    @classmethod
    def fix_null_fields(cls, data: Any) -> Any:
        """Allow thoughts to be null."""
        if isinstance(data, dict):
            for key, value in data.items():
                if value == "null":
                    data[key] = None

        return data

    @classmethod
    def get_action_args(cls, action_name: str) -> Type["ActionArguments"]:
        """
        Dynamically import and return the appropriate ActionArguments class for the given action.
        """
        if not _action_args:
            cls._load_action_args()

        action_args = _action_args.get(action_name)
        if action_args:
            return action_args

        raise ValueError(f"Unknown action: {action_name}")

    @classmethod
    def _load_action_args(cls):
        actions_package = importlib.import_module("moatless.actions")

        for _, module_name, _ in pkgutil.iter_modules(actions_package.__path__):
            full_module_name = f"moatless.actions.{module_name}"
            module = importlib.import_module(full_module_name)
            for name, obj in module.__dict__.items():
                if (
                    isinstance(obj, type)
                    and issubclass(obj, ActionArguments)
                    and obj != ActionArguments
                ):
                    _action_args[name] = obj

    @classmethod
    def model_validate(cls, obj: Any) -> "ActionArguments":
        if isinstance(obj, dict):
            obj = obj.copy()
            action_args_class_path = obj.pop("action_args_class", None)
            if (
                action_args_class_path
                == "moatless.actions.request_context.RequestMoreContextArgs"
            ):
                action_args_class_path = "moatless.actions.view_code.ViewCodeArgs"

            if action_args_class_path:
                module_name, class_name = action_args_class_path.rsplit(".", 1)
                module = importlib.import_module(module_name)
                action_args_class = getattr(module, class_name)
                return action_args_class.model_validate(obj)
        return super().model_validate(obj)


class RewardScaleEntry(BaseModel):
    min_value: int
    max_value: int
    description: str


class Observation(BaseModel):
    message: str = Field(
        description="The message returned to the agent, will be displayed in message history."
    )
    summary: Optional[str] = Field(
        None,
        description="Summary of the observation, will be displayed in summarised message history.",
    )
    terminal: bool = Field(
        False, description="Indicates if this action results in a terminal state"
    )
    expect_correction: bool = Field(
        False,
        description="Indicates that a the action arguments was inccorect and we expect a correction",
    )
    properties: Optional[Dict[str, Any]] = Field(
        default_factory=dict, description="Additional properties"
    )
    execution_completion: Optional[Completion] = Field(
        None, description="Completion created when executing the action"
    )

    @classmethod
    def create(cls, message: str, terminal: bool = False):
        return cls(message=message, terminal=terminal)


class FewShotExample(BaseModel):
    user_input: str = Field(..., description="The user's input/question")
    action: ActionArguments = Field(
        ..., description="The expected response as ActionArguments"
    )

    @classmethod
    def create(cls, user_input: str, action: ActionArguments) -> "FewShotExample":
        return cls(user_input=user_input, action=action)


class ActionError(ActionArguments):
    """Error"""

    error: str = Field(..., description="Error.")

    class Config:
        title = "Error"

    def to_prompt(self):
        return f"Error: {self.error}"


class RetryException(Exception):
    """Exception raised when an action needs to be retried with corrected arguments."""

    def __init__(self, message: str, action_args: ActionArguments):
        super().__init__(message)
        self.message = message
        self.action_args = action_args<|MERGE_RESOLUTION|>--- conflicted
+++ resolved
@@ -18,28 +18,13 @@
 
 
 class ActionArguments(StructuredOutput, ABC):
-<<<<<<< HEAD
-    thoughts: str = Field(description="Your reasoning for the action.")
-=======
     thoughts: str = Field(..., description="Your reasoning for the action.")
->>>>>>> f9839235
 
     class Config:
         title = "Action"
 
-<<<<<<< HEAD
-    @classproperty
-    def name(cls):
-        return cls.Config.title if hasattr(cls.Config, "title") else cls.__name__
-
-    def to_tool_call(self, thoughts_in_action: bool = False) -> ToolCall:
-        tool_input = self.model_dump()
-        if not thoughts_in_action and "thoughts" in tool_input:
-            del tool_input["thoughts"]
-=======
     def to_tool_call(self) -> ToolCall:
         tool_input = self.model_dump()
->>>>>>> f9839235
 
         return ToolCall(name=self.name, input=tool_input)
 
