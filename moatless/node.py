import json
import logging
from enum import Enum
from typing import Optional, List, Dict, Any, Union

from moatless.artifacts.artifact import ArtifactChange
from moatless.workspace import Workspace
from moatless.actions.view_code import ViewCodeArgs, CodeSpan
from pydantic import BaseModel, Field

from moatless.actions.model import ActionArguments, Observation
from moatless.agent.settings import AgentSettings
from moatless.completion.model import (
    Usage,
    Completion,
    Message,
    UserMessage,
    AssistantMessage,
)
from moatless.file_context import FileContext
from moatless.repository.repository import Repository
from moatless.runtime.runtime import RuntimeEnvironment
from moatless.value_function.model import Reward

logger = logging.getLogger(__name__)


<<<<<<< HEAD
class ActionStep(BaseModel):
    action: ActionArguments
    observation: Optional[Observation] = None
    completion: Optional[Completion] = None
=======
class FeedbackData(BaseModel):
    """Structured feedback data model"""
    analysis: str = Field(..., description="Analysis of the task and alternative branch attempts")
    feedback: str = Field(..., description="Direct feedback to the AI assistant")
    system_prompt: Optional[str] = Field(None, description="System prompt used to generate feedback")
    raw_completion: Optional[str] = Field(None, description="Raw completion response")
    raw_messages: List[Dict] = Field(default_factory=list, description="Raw messages used to generate feedback")
    timestamp: str = Field(..., description="When feedback was generated")
>>>>>>> 77d5882e


class Node(BaseModel):
    node_id: int = Field(..., description="The unique identifier of the node")
    
    parent: Optional["Node"] = Field(None, description="The parent node")
    children: List["Node"] = Field(default_factory=list, description="The child nodes")
    
    workspace: Optional[Workspace] = Field(None, description="The workspace associated with the node")
    artifact_changes: List[ArtifactChange] = Field(default_factory=list, description="The artifact changes associated with the node")

    user_message: Optional[str] = Field(None, description="The user message for this node")
    assistant_message: Optional[str] = Field(None, description="The assistant response for this node")
    
    action_steps: List[ActionStep] = Field(
        default_factory=list,
        description="The sequence of actions and observations for this node"
    )
    
    file_context: Optional[FileContext] = Field(
        None, description="The file context state associated with the node"
    )
    feedback: Optional[str] = Field(None, description="Feedback provided to the node")
    completions: Dict[str, Completion] = Field(
        default_factory=dict, description="The completions used in this node"
    )
    possible_actions: List[str] = Field(
        default_factory=list, description="List of possible action types for this node"
    )
    is_duplicate: Optional[bool] = Field(
        None, description="Flag to indicate if the node is a duplicate"
    )
    reward: Optional[Reward] = Field(None, description="The reward of the node")
    visits: int = Field(0, description="The number of times the node has been visited")
    value: Optional[float] = Field(None, description="The total value (reward) of the node")
    max_expansions: Optional[int] = Field(None, description="The maximum number of expansions")
    agent_settings: Optional[AgentSettings] = Field(
        None, description="The agent settings associated with the node"
    )
    feedback_data: Optional[FeedbackData] = Field(
        None, description="Structured feedback data for the node"
    )

    @property
    def action(self) -> Optional[ActionArguments]:
        """Backward compatibility: Get action from the latest action step"""
        if not self.action_steps:
            return None
        return self.action_steps[-1].action if self.action_steps else None

    @action.setter
    def action(self, value: Optional[ActionArguments]):
        """Backward compatibility: Set action on the current/new action step"""

        if not self.action_steps:
            self.action_steps.append(ActionStep(action=value))
        else:
            self.action_steps[-1].action = value

    @property 
    def observation(self) -> Optional[Observation]:
        """Backward compatibility: Get observation from the latest action step"""
        if not self.action_steps:
            return None
        return self.action_steps[-1].observation if self.action_steps else None

    @observation.setter
    def observation(self, value: Optional[Observation]):
        """Backward compatibility: Set observation on the current/new action step"""
        if value is None:
            return
            
        if not self.action_steps:
            # Create new action step if setting observation on empty node
            self.action_steps.append(ActionStep(
                action=self.action,
                observation=value
            ))
        else:
            self.action_steps[-1].observation = value

    @property
    def message(self) -> Optional[str]:
        """Backward compatibility: Get message maps to user_message"""
        return self.user_message

    @message.setter
    def message(self, value: Optional[str]):
        """Backward compatibility: Set message maps to user_message"""
        self.user_message = value

    @classmethod
    def stub(cls, **kwargs):
        """Create a stub node with a unique ID."""
        # Get the highest existing node ID from the kwargs or use 0
        existing_nodes = kwargs.get('children', [])
        highest_id = max([n.node_id for n in existing_nodes] + [kwargs.get('node_id', -1), -1]) + 1
        return cls(node_id=highest_id, **kwargs)

    def is_leaf(self) -> bool:
        """Check if the node is a leaf node (no children)."""
        return len(self.children) == 0

    def expanded_count(self) -> int:
        """Get the number of expanded children."""
        return len([child for child in self.children])

    def is_fully_expanded(self) -> bool:
        """Check if all possible actions have been tried and executed from this node."""
        return self.expanded_count() >= (self.max_expansions or 1)

    def is_terminal(self) -> bool:
        """Determine if the current state is a terminal state."""
        if not self.action_steps:
            return False
        last_step = self.action_steps[-1]
        return last_step.observation.terminal if last_step.observation else False

    def is_finished(self) -> bool:
        """Determine if the node is succesfully finished"""
        if self.action and self.action.name == "Finish":
            return True

        return False

    def add_child(self, child_node: "Node"):
        """Add a child node to this node."""
        child_node.parent = self
        self.children.append(child_node)

    def set_parent(self, parent: "Node"):
        if self.node_id == parent.node_id:
            raise ValueError(f"Node can't have same id {self.node_id} parent")
        self.parent = parent
        parent.add_child(self)

    def get_depth(self) -> int:
        depth = 0
        node = self
        while node.parent:
            depth += 1
            node = node.parent
        return depth

    def is_expandable(self) -> bool:
        """Check if the node can be expanded further."""
        return (
            not self.is_terminal()
            and not self.is_fully_expanded()
            and not self.is_duplicate
        )

    def find_duplicate(self) -> Optional["Node"]:
        if not self.parent:
            return None

        for child in self.parent.children:
            if child.node_id != self.node_id and child.equals(self):
                return child

        return None

    def get_sibling_nodes(self) -> List["Node"]:
        if not self.parent:
            return []

        return [
            child for child in self.parent.children if child.node_id != self.node_id
        ]

    def get_trajectory(self) -> List["Node"]:
        nodes = []
        current_node = self
        while current_node is not None:
            nodes.insert(0, current_node)
            current_node = current_node.parent

        return nodes

    def get_expandable_descendants(self) -> List["Node"]:
        """Get all expandable descendants of this node, including self if expandable."""
        expandable_nodes = []
        if self.is_expandable():
            expandable_nodes.append(self)
        for child in self.children:
            expandable_nodes.extend(child.get_expandable_descendants())
        return expandable_nodes

    def get_expanded_descendants(self) -> List["Node"]:
        """Get all expanded descendants of this node, including self if expanded."""
        expanded_nodes = []
        if self.expanded_count() > 0:
            expanded_nodes.append(self)
        for child in self.children:
            expanded_nodes.extend(child.get_expanded_descendants())
        return expanded_nodes

    def get_all_nodes(self) -> List["Node"]:
        if self.parent:
            node = self.get_root()
        else:
            node = self

        return node._get_all_nodes()

    def _get_all_nodes(self) -> List["Node"]:
        nodes = []
        nodes.append(self)
        for child in self.children:
            nodes.extend(child._get_all_nodes())
        return nodes

    def get_root(self) -> "Node":
        node = self
        while node.parent:
            node = node.parent
        return node

    def calculate_mean_reward(self) -> float:
        """
        Calculate the mean trajectory reward for this node.

        Returns:
            float: The mean reward.
        """
        rewards = []
        node = self
        while node is not None:
            rewards.append(node.value / node.visits if node.visits > 0 else 0)
            node = node.parent

        return sum(rewards) / len(rewards) if rewards else 0

    def total_usage(self) -> Usage:
        total_usage = Usage()
        
        # Sum usage across all action steps
        for step in self.action_steps:
            if step.completion:
                total_usage += step.completion.usage
                    
        return total_usage


    def equals(self, other: "Node"):
        if self.action and not other.action:
            return False

        if not self.action and other.action:
            return False

        if self.action.name != other.action.name:
            return False

        return self.action.equals(other.action)

    def reset(self):
        """Reset the node state to be able to execute it again."""
<<<<<<< HEAD
        self.action_steps = []
        self.user_message = None
        self.assistant_message = None
=======
        self.action = None
>>>>>>> 77d5882e
        self.visits = 0
        self.value = 0.0
        self.feedback = None
        self.is_duplicate = False
        if self.parent and self.parent.file_context:
            self.file_context = self.parent.file_context.clone()
        self.children = []

    def clone_and_reset(self) -> "Node":
        """
        Creates a copy of the node and resets its observation and file context.
        
        Returns:
            Node: A new node instance with reset state
        """
        # Find highest node ID in the tree to ensure uniqueness
        root = self.get_root()
        all_nodes = root.get_all_nodes()
        highest_id = max(node.node_id for node in all_nodes) + 1

        # Create a new node with same base attributes but new ID
        new_node = Node(
            node_id=highest_id,  # Use new unique ID
            parent=self.parent,
            visits=self.visits,
            value=self.value,
            max_expansions=self.max_expansions,
            user_message=self.user_message,
            feedback=self.feedback,
            is_duplicate=self.is_duplicate,
            action=self.action,
            possible_actions=self.possible_actions.copy() if self.possible_actions else []
        )

        new_node.reset()
        return new_node

    def model_dump(self, **kwargs) -> Dict[str, Any]:
        """
        Generate a dictionary representation of the node and its descendants.

        Returns:
            Dict[str, Any]: A dictionary representation of the node tree.
        """

        def serialize_node(node: "Node") -> Dict[str, Any]:
            exclude_set = {"parent", "children"}
            if "exclude" in kwargs:
                if isinstance(kwargs["exclude"], set):
                    exclude_set.update(kwargs["exclude"])
                elif isinstance(kwargs["exclude"], dict):
                    exclude_set.update(kwargs["exclude"].keys())

            new_kwargs = {k: v for k, v in kwargs.items() if k != "exclude"}
            node_dict = super().model_dump(exclude=exclude_set, **new_kwargs)

            if node.action and "action" not in exclude_set:
                node_dict["action"] = node.action.model_dump(**kwargs)
                node_dict["action"]["action_args_class"] = (
                    f"{node.action.__class__.__module__}.{node.action.__class__.__name__}"
                )

            if node.completions and "completions" not in exclude_set:
                node_dict["completions"] = {
                    key: completion.model_dump(**kwargs)
                    for key, completion in node.completions.items()
                    if completion
                }

            if node.reward and "reward" not in exclude_set:
                node_dict["reward"] = node.reward.model_dump(**kwargs)

            if node.observation and "output" not in exclude_set:
                node_dict["output"] = node.observation.model_dump(**kwargs)

            if node.file_context and "file_context" not in exclude_set:
                node_dict["file_context"] = node.file_context.model_dump(**kwargs)

            if not kwargs.get("exclude") or "children" not in kwargs.get("exclude"):
                node_dict["children"] = [
                    serialize_node(child) for child in node.children
                ]

            return node_dict

        return serialize_node(self)

    @classmethod
    def _reconstruct_node(
        cls,
        node_data: Dict[str, Any],
        repo: Repository | None = None,
        runtime: RuntimeEnvironment | None = None
    ) -> "Node":
        """Update reconstruction to handle both old and new formats"""
        
        # Handle legacy format conversion
        if "action" in node_data and not "action_steps" in node_data:
            action = node_data.get("action")
            observation = node_data.get("output")
            completions = node_data.get("completions", {})
            
            if action or observation or completions:
                node_data["action_steps"] = [{
                    "action": action,
                    "observation": observation,
                    "completions": completions
                }]

        if "message" in node_data and not "user_message" in node_data:
            node_data["user_message"] = node_data.pop("message")

        if node_data.get("action_steps"):
            node_data["action_steps"] = [
                ActionStep.model_validate(step) for step in node_data["action_steps"]
            ]

        if node_data.get("file_context"):
            node_data["file_context"] = FileContext.from_dict(
                repo=repo, runtime=runtime, data=node_data["file_context"]
            )

        node_data["visits"] = node_data.get("visits", 0)
        node_data["value"] = node_data.get("value", 0.0)

        # Add feedback data reconstruction
        if node_data.get("completions", {}).get("feedback"):
            feedback_completion = node_data["completions"]["feedback"]
            if isinstance(feedback_completion, dict) and "response" in feedback_completion:
                node_data["feedback_data"] = FeedbackData.model_validate(feedback_completion["response"])
        
        if "children" in node_data:
            children = node_data.get("children", [])

            del node_data["children"]
            node = super().model_validate(node_data)

            for child_data in children:
                child = cls._reconstruct_node(child_data, repo=repo, runtime=runtime)
                child.parent = node
                node.children.append(child)

            return node
        else:
            return super().model_validate(node_data)

    @classmethod
    def reconstruct(
        cls,
        data: Union[Dict[str, Any], List[Dict[str, Any]]],
        repo: Repository | None = None,
        runtime: RuntimeEnvironment | None = None
    ) -> "Node":
        """
        Reconstruct a node tree from either dict (tree) or list format.

        Args:
            data: Either a dict (tree format) or list of dicts (list format)
            parent: Optional parent node (used internally)
            repo: Optional repository reference

        Returns:
            Node: Root node of reconstructed tree
        """
        # Handle list format
        if isinstance(data, list):
            return cls._reconstruct_from_list(data, repo=repo, runtime=runtime)

        # Handle single node reconstruction (dict format)
        return cls._reconstruct_node(data, repo=repo, runtime=runtime)

    @classmethod
    def _reconstruct_from_list(
        cls, node_list: List[Dict], repo: Repository | None = None, runtime: RuntimeEnvironment | None = None

    ) -> "Node":
        """
        Reconstruct tree from a flat list of nodes.

        Args:
            node_list: List of serialized nodes
            repo: Optional repository reference

        Returns:
            Node: Root node of reconstructed tree
        """
        # Create nodes without relationships first
        nodes_by_id = {}

        for node_data in node_list:
            parent_id = node_data.pop("parent_id", None)
            # Use the core reconstruct method for each node
            node = cls._reconstruct_node(node_data, repo=repo, runtime=runtime)
            nodes_by_id[node.node_id] = (node, parent_id)

        # Connect parent-child relationships
        for node, parent_id in nodes_by_id.values():
            if parent_id is not None:
                parent_node = nodes_by_id[parent_id][0]
                parent_node.add_child(node)

        root_nodes = [n for n, p_id in nodes_by_id.values() if p_id is None]
        if not root_nodes:
            raise ValueError("No root node found in data")

        return root_nodes[0]

    def dump_as_list(self, **kwargs) -> List[Dict[str, Any]]:
        """
        Dump all nodes as a flat list structure.
        """
        nodes = self.get_all_nodes()
        node_list = []

        for node in nodes:
            node_data = node.model_dump(exclude={"parent", "children"}, **kwargs)
            node_data["parent_id"] = node.parent.node_id if node.parent is not None else None
            node_list.append(node_data)

        return node_list

    @classmethod
    def load_from_file(cls, file_path: str, repo: Repository | None = None) -> "Node":
        """
        Load node tree from file, supporting both old tree format and new list format.

        Args:
            file_path (str): Path to the saved node data
            repo (Repository): Optional repository reference

        Returns:
            Node: Root node of the tree
        """
        with open(file_path, "r") as f:
            data = json.load(f)

        if isinstance(data, list):
            return cls.reconstruct_from_list(data, repo=repo)
        else:
            # Old tree format
            return cls.reconstruct(data, repo=repo)

    def persist(self, file_path: str, format: str = "list"):
        """
        Persist the node tree to file.

        Args:
            file_path (str): The path to save to
            format (str): Either "list" (new) or "tree" (legacy)
        """
        if format == "list":
            self.persist_as_list(file_path)
        elif format == "tree":
            self.persist_tree(file_path)
        else:
            raise ValueError("Format must be either 'list' or 'tree'")


def generate_ascii_tree(
    root: Node,
    current: Optional[Node] = None,
    include_explanation: bool = False,
    include_diffs: bool = False,
    include_feedback: bool = False,
    include_action_details: bool = False,
    include_file_context: bool = False,
    use_color: bool = True,
    show_trajectory: bool = False,
) -> str:
    """Create an ASCII representation of the tree."""
    tree_lines = ["MCTS Tree"]
    # Make sure we're starting from the actual root node
    if root.parent:
        root = root.get_root()
        
    _append_ascii_node(
        root,
        "",
        True,
        tree_lines,
        current,
        include_explanation,
        include_diffs,
        include_feedback,
        include_action_details,
        include_file_context,
        use_color,
        show_trajectory,
    )
    return "\n".join(tree_lines)


def _append_ascii_node(
    node: Node, 
    prefix: str, 
    is_last: bool, 
    tree_lines: list[str], 
    current: Node | None,
    include_explanation: bool = False,
    include_diffs: bool = False,
    include_feedback: bool = False,
    include_action_details: bool = False,
    include_file_context: bool = False,
    use_color: bool = True,
    show_trajectory: bool = False,
) -> None:
    # Get current trajectory nodes if we have a current node and trajectory marking is enabled
    current_trajectory_nodes = []
    if current and show_trajectory:
        current_trajectory_nodes = current.get_trajectory()

    # Build node information
    state_params = []
    if node.action:
        state_params.append(node.action.name)
        if node.observation and node.observation.expect_correction:
            state_params.append("expect_correction")

    # Build reward string
    if not node.reward:
        reward_str = "0"
        node_str = f"Node{node.node_id}"
    else:
        if use_color:
            if node.reward.value >= 75:
                reward_str = color_green(node.reward.value)
                node_str = color_green(f"Node{node.node_id}")
            elif node.reward.value <= 0:
                reward_str = color_red(node.reward.value)
                node_str = color_red(f"Node{node.node_id}")
            else:
                reward_str = color_yellow(node.reward.value)
                node_str = color_yellow(f"Node{node.node_id}")
        else:
            reward_str = str(node.reward.value)
            node_str = f"Node{node.node_id}"

    # Build state info without repeating node ID
    state_info = ""
    if state_params:
        state_info = f"({', '.join(state_params)})"
    else:
        state_info = "()"

    if use_color and current and node.node_id == current.node_id:
        state_info = color_white(state_info)

    # Add expandable status
    expandable_str = "expandable" if node.is_expandable() else "not-expandable"
    if use_color:
        expandable_str = color_green(expandable_str) if node.is_expandable() else color_red(expandable_str)

    # Calculate the current node's connection prefix
    connection = "└── " if is_last else "├── "
    
    # Add star marker only if trajectory marking is enabled
    trajectory_marker = "* " if (show_trajectory and node in current_trajectory_nodes) else "  "
    
    # Add the node line with expandable status and optional trajectory marker
    tree_lines.append(f"{prefix}{connection}{trajectory_marker}{node_str} {state_info} "
                     f"(expansions: {node.expanded_count()}, reward: {reward_str}, "
                     f"visits: {node.visits}, {expandable_str})")
    
    # Calculate the content prefix - should align with the node's content
    content_prefix = prefix + ("    " if is_last else "│   ")
    
    # Add explanation if available
    if include_explanation and node.reward and node.reward.explanation:
        explanation_text = node.reward.explanation.strip()
        _append_wrapped_text(tree_lines, explanation_text, content_prefix, "│ Explanation: ")

    # Add feedback if available
    if include_feedback and node.feedback_data:
        tree_lines.append(f"{content_prefix}│ Feedback:")
        _append_wrapped_text(tree_lines, node.feedback_data.feedback, content_prefix, "│ Direct Feedback: ")
        _append_wrapped_text(tree_lines, node.feedback_data.analysis, content_prefix, "│ Analysis: ")

    # Add diffs if available - only for Finish actions
    if include_diffs and node.file_context and node.action and node.action.name == "Finish":
        patch = node.file_context.generate_git_patch()
        if patch.strip():
            tree_lines.append(f"{content_prefix}│ Changes (git patch):")
            for line in patch.split('\n'):
                if line.strip():
                    prefix_char = '+'if line.startswith('+') else ('-' if line.startswith('-') else ' ')
                    formatted_line = line.strip()
                    if use_color:
                        if prefix_char == '+':
                            formatted_line = color_green(formatted_line)
                        elif prefix_char == '-':
                            formatted_line = color_red(formatted_line)
                    tree_lines.append(f"{content_prefix}│  {formatted_line}")

    # Add action details if available
    if include_action_details and node.action:
        tree_lines.append(f"{content_prefix}│ Action Details:")
        tree_lines.append(f"{content_prefix}│  Prompt: {node.action.to_prompt()}")
        if node.observation:
            tree_lines.append(f"{content_prefix}│  Output: {node.observation.message}")
            if node.observation.extra:
                tree_lines.append(f"{content_prefix}│  Extra: {node.observation.extra}")
            if node.observation.expect_correction:
                tree_lines.append(f"{content_prefix}│  Expects Correction: True")

    # Add file context if available
    if include_file_context and node.file_context and not node.file_context.is_empty():
        tree_lines.append(f"{content_prefix}│ File Context:")
        context = node.file_context.create_prompt(
            show_outcommented_code=True,
            exclude_comments=True,
            outcomment_code_comment="... code not in context"
        )
        _append_wrapped_text(tree_lines, context, content_prefix, "│  ")

    # Process children with updated parameters
    child_prefix = prefix + ("    " if is_last else "│   ")
    children = node.children
    for i, child in enumerate(children):
        _append_ascii_node(
            child,
            child_prefix,
            i == len(children) - 1,
            tree_lines,
            current,
            include_explanation,
            include_diffs,
            include_feedback,
            include_action_details,
            include_file_context,
            use_color,
            show_trajectory,
        )


def _append_wrapped_text(tree_lines: list[str], text: str, prefix: str, header_prefix: str = "│ "):
    """Helper function to wrap and append text with proper prefixes."""
    words = text.split()
    current_line = []
    current_length = 0
    max_line_length = 100 - len(prefix) - len(header_prefix)
    
    # First line gets the header prefix
    is_first_line = True
    
    for word in words:
        if current_length + len(word) + 1 <= max_line_length:
            current_line.append(word)
            current_length += len(word) + 1
        else:
            line_prefix = header_prefix if is_first_line else "│   "
            tree_lines.append(f"{prefix}{line_prefix}{' '.join(current_line)}")
            current_line = [word]
            current_length = len(word)
            is_first_line = False
    
    if current_line:
        line_prefix = header_prefix if is_first_line else "│   "
        tree_lines.append(f"{prefix}{line_prefix}{' '.join(current_line)}")


def color_red(text: Any) -> str:
    return f"\033[91m{text}\033[0m"


def color_green(text: Any) -> str:
    return f"\033[92m{text}\033[0m"


def color_yellow(text: Any) -> str:
    return f"\033[93m{text}\033[0m"


def color_white(text: Any) -> str:
    return f"\033[97m{text}\033[0m"<|MERGE_RESOLUTION|>--- conflicted
+++ resolved
@@ -25,12 +25,11 @@
 logger = logging.getLogger(__name__)
 
 
-<<<<<<< HEAD
 class ActionStep(BaseModel):
     action: ActionArguments
     observation: Optional[Observation] = None
     completion: Optional[Completion] = None
-=======
+
 class FeedbackData(BaseModel):
     """Structured feedback data model"""
     analysis: str = Field(..., description="Analysis of the task and alternative branch attempts")
@@ -39,26 +38,25 @@
     raw_completion: Optional[str] = Field(None, description="Raw completion response")
     raw_messages: List[Dict] = Field(default_factory=list, description="Raw messages used to generate feedback")
     timestamp: str = Field(..., description="When feedback was generated")
->>>>>>> 77d5882e
 
 
 class Node(BaseModel):
     node_id: int = Field(..., description="The unique identifier of the node")
-    
+
     parent: Optional["Node"] = Field(None, description="The parent node")
     children: List["Node"] = Field(default_factory=list, description="The child nodes")
-    
+
     workspace: Optional[Workspace] = Field(None, description="The workspace associated with the node")
     artifact_changes: List[ArtifactChange] = Field(default_factory=list, description="The artifact changes associated with the node")
 
     user_message: Optional[str] = Field(None, description="The user message for this node")
     assistant_message: Optional[str] = Field(None, description="The assistant response for this node")
-    
+
     action_steps: List[ActionStep] = Field(
         default_factory=list,
         description="The sequence of actions and observations for this node"
     )
-    
+
     file_context: Optional[FileContext] = Field(
         None, description="The file context state associated with the node"
     )
@@ -99,7 +97,7 @@
         else:
             self.action_steps[-1].action = value
 
-    @property 
+    @property
     def observation(self) -> Optional[Observation]:
         """Backward compatibility: Get observation from the latest action step"""
         if not self.action_steps:
@@ -111,7 +109,7 @@
         """Backward compatibility: Set observation on the current/new action step"""
         if value is None:
             return
-            
+
         if not self.action_steps:
             # Create new action step if setting observation on empty node
             self.action_steps.append(ActionStep(
@@ -275,12 +273,12 @@
 
     def total_usage(self) -> Usage:
         total_usage = Usage()
-        
+
         # Sum usage across all action steps
         for step in self.action_steps:
             if step.completion:
                 total_usage += step.completion.usage
-                    
+
         return total_usage
 
 
@@ -298,13 +296,9 @@
 
     def reset(self):
         """Reset the node state to be able to execute it again."""
-<<<<<<< HEAD
         self.action_steps = []
         self.user_message = None
         self.assistant_message = None
-=======
-        self.action = None
->>>>>>> 77d5882e
         self.visits = 0
         self.value = 0.0
         self.feedback = None
@@ -316,7 +310,7 @@
     def clone_and_reset(self) -> "Node":
         """
         Creates a copy of the node and resets its observation and file context.
-        
+
         Returns:
             Node: A new node instance with reset state
         """
@@ -400,13 +394,13 @@
         runtime: RuntimeEnvironment | None = None
     ) -> "Node":
         """Update reconstruction to handle both old and new formats"""
-        
+
         # Handle legacy format conversion
         if "action" in node_data and not "action_steps" in node_data:
             action = node_data.get("action")
             observation = node_data.get("output")
             completions = node_data.get("completions", {})
-            
+
             if action or observation or completions:
                 node_data["action_steps"] = [{
                     "action": action,
@@ -435,7 +429,7 @@
             feedback_completion = node_data["completions"]["feedback"]
             if isinstance(feedback_completion, dict) and "response" in feedback_completion:
                 node_data["feedback_data"] = FeedbackData.model_validate(feedback_completion["response"])
-        
+
         if "children" in node_data:
             children = node_data.get("children", [])
 
@@ -579,7 +573,7 @@
     # Make sure we're starting from the actual root node
     if root.parent:
         root = root.get_root()
-        
+
     _append_ascii_node(
         root,
         "",
@@ -598,10 +592,10 @@
 
 
 def _append_ascii_node(
-    node: Node, 
-    prefix: str, 
-    is_last: bool, 
-    tree_lines: list[str], 
+    node: Node,
+    prefix: str,
+    is_last: bool,
+    tree_lines: list[str],
     current: Node | None,
     include_explanation: bool = False,
     include_diffs: bool = False,
@@ -659,18 +653,18 @@
 
     # Calculate the current node's connection prefix
     connection = "└── " if is_last else "├── "
-    
+
     # Add star marker only if trajectory marking is enabled
     trajectory_marker = "* " if (show_trajectory and node in current_trajectory_nodes) else "  "
-    
+
     # Add the node line with expandable status and optional trajectory marker
     tree_lines.append(f"{prefix}{connection}{trajectory_marker}{node_str} {state_info} "
                      f"(expansions: {node.expanded_count()}, reward: {reward_str}, "
                      f"visits: {node.visits}, {expandable_str})")
-    
+
     # Calculate the content prefix - should align with the node's content
     content_prefix = prefix + ("    " if is_last else "│   ")
-    
+
     # Add explanation if available
     if include_explanation and node.reward and node.reward.explanation:
         explanation_text = node.reward.explanation.strip()
@@ -745,10 +739,10 @@
     current_line = []
     current_length = 0
     max_line_length = 100 - len(prefix) - len(header_prefix)
-    
+
     # First line gets the header prefix
     is_first_line = True
-    
+
     for word in words:
         if current_length + len(word) + 1 <= max_line_length:
             current_line.append(word)
@@ -759,7 +753,7 @@
             current_line = [word]
             current_length = len(word)
             is_first_line = False
-    
+
     if current_line:
         line_prefix = header_prefix if is_first_line else "│   "
         tree_lines.append(f"{prefix}{line_prefix}{' '.join(current_line)}")
