--- conflicted
+++ resolved
@@ -182,13 +182,6 @@
         return total_usage
 
     def generate_message_history(self, 
-<<<<<<< HEAD
-                                 message_history_type: MessageHistoryType,
-                                 include_file_context: bool = True,
-                                 include_extra_history: bool = True,
-                                 include_git_patch: bool = True) -> list[Message]:
-        messages = [UserMessage(content=f"<task>\n{self.get_root().message}\n</task>\n\n")]
-=======
                                  message_history_type: MessageHistoryType = MessageHistoryType.MESSAGES,
                                  include_file_context: bool = True,
                                  include_extra_history: bool = True,
@@ -198,20 +191,10 @@
             UserMessage(
                 content=f"<task>\n{self.get_root().message}\n</task>\n\n")
         ]
->>>>>>> 35740bbe
 
         previous_nodes = self.get_trajectory()[:-1]
 
         if message_history_type == MessageHistoryType.SUMMARY:
-<<<<<<< HEAD
-            messages.extend(self.generate_summary_history(previous_nodes, include_extra_history, include_file_context, include_git_patch))
-        else:  # MessageHistoryType.MESSAGES
-            messages.extend(self.generate_full_history(previous_nodes, include_extra_history, include_file_context, include_git_patch))
-
-        return messages
-
-    def generate_summary_history(self, previous_nodes: List["Node"], include_extra_history: bool = True, include_file_context: bool = True, include_git_patch: bool = True) -> list[Message]:
-=======
             messages.extend(self._generate_summary_history(previous_nodes, include_extra_history, include_file_context, include_git_patch))
         else:  # MessageHistoryType.MESSAGES
             messages.extend(self._generate_message_history(previous_nodes))
@@ -219,7 +202,6 @@
         return messages
 
     def _generate_summary_history(self, previous_nodes: List["Node"], include_extra_history: bool = True, include_file_context: bool = True, include_git_patch: bool = True) -> list[Message]:
->>>>>>> 35740bbe
         """Generate a single message containing summarized history."""
         formatted_history: List[str] = []
         counter = 0
@@ -237,11 +219,6 @@
                         if previous_node.observation.extra:
                             formatted_state += "\n\n"
                             formatted_state += previous_node.observation.extra
-<<<<<<< HEAD
-                    formatted_history.append(formatted_state)
-                else:
-                    logger.warning(f"No output found for Node{previous_node.node_id}")
-=======
                 else:
                     logger.warning(f"No output found for Node{previous_node.node_id}")
                     formatted_state += "\n\nNo output found."
@@ -253,7 +230,6 @@
                     formatted_state += f"<file_context>\n{context_prompt}\n</file_context>\n\n"
 
                 formatted_history.append(formatted_state)
->>>>>>> 35740bbe
 
         content = "Below is the history of previously executed actions and their outputs.\n"
         content += "<history>\n"
@@ -269,11 +245,6 @@
         content += self._format_feedback()
         return [UserMessage(content=content)]
 
-<<<<<<< HEAD
-    def generate_full_history(self, previous_nodes: List["Node"], include_extra_history: bool = True, include_file_context: bool = True, include_git_patch: bool = True) -> list[Message]:
-        """Generate a sequence of messages representing the full conversation history."""
-        messages: list[Message] = []
-=======
     def _generate_message_history(self, previous_nodes: List["Node"]) -> list[Message]:
         """Generate a sequence of messages representing the full conversation history."""
         messages: list[Message] = []
@@ -289,7 +260,6 @@
                 updated_files = node.file_context.get_updated_files(node.parent.file_context)
                 for file in updated_files:
                     last_file_updates[file] = i
->>>>>>> 35740bbe
 
         for i, previous_node in enumerate(previous_nodes):
             if previous_node.action:
@@ -297,16 +267,6 @@
                 messages.append(AssistantMessage(tool_call=tool_call))
 
                 content = ""
-<<<<<<< HEAD
-                if previous_node.message:
-                    content = f"<issue>\n{previous_node.message}\n</issue>"
-
-                if previous_node.observation:
-                    content += previous_node.observation.message
-                    if (i == len(previous_nodes) - 1) or include_extra_history:
-                        if previous_node.observation.extra:
-                            content += "\n" + previous_node.observation.extra
-=======
                 if previous_node.observation:
                     content += previous_node.observation.message
                     if i == len(previous_nodes) - 1 and previous_node.observation.extra:
@@ -331,7 +291,6 @@
                         files=files_to_show  # Only show context for specific files
                     )
                     content += f"<file_context>\n{context_prompt}\n</file_context>\n\n"
->>>>>>> 35740bbe
 
                 if not content:
                     logger.warning(
@@ -340,28 +299,9 @@
 
                 messages.append(UserMessage(content=content))
 
-<<<<<<< HEAD
-        # Add file context, git patch, and feedback as the final message
-
-        if include_file_context:
-            context = self._format_file_context()
-        else:
-            context = ""
-
-        if include_git_patch:
-            git_patch = self._format_git_patch()
-        else:
-            git_patch = ""
-
-        feedback = self._format_feedback()
-
-        if context or git_patch or feedback:
-            messages.append(UserMessage(content=context + git_patch + feedback))
-=======
         feedback = self._format_feedback()
         if feedback:
             messages.append(UserMessage(content=feedback))
->>>>>>> 35740bbe
 
         return messages
 
