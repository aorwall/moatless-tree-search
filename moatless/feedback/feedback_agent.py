--- conflicted
+++ resolved
@@ -20,14 +20,9 @@
 logger = logging.getLogger(__name__)
 
 
-<<<<<<< HEAD
-class FeedbackContent(StructuredOutput):
-    """The core feedback content returned by the LLM"""
-=======
 class FeedbackResponse(StructuredOutput):
     """To provide feedback """
 
->>>>>>> 6d833398
     analysis: str = Field(
         ..., description="Brief analysis of parent state and lessons from alternative attempts"
     )
@@ -35,23 +30,6 @@
     suggested_node_id: Optional[int] = Field(
         None, description="ID of the node that should be expanded next (optional)"
     )
-<<<<<<< HEAD
-
-
-class FeedbackResponse(StructuredOutput):
-    """Complete feedback response including metadata"""
-    content: FeedbackContent
-    raw_messages: List[Dict] = Field(default_factory=list, description="Raw messages used to generate feedback")
-    system_prompt: str = Field(None, description="System prompt used to generate feedback")
-    raw_completion: str = Field(None, description="Raw completion response")
-    timestamp: str = Field(default_factory=lambda: datetime.now().isoformat(), description="When feedback was generated")
-
-    @classmethod
-    def name(cls) -> str:
-        return "feedback_response"
-
-=======
->>>>>>> 6d833398
 
 class FeedbackAgent(FeedbackGenerator):
     completion_model: CompletionModel = Field(..., description="The completion model to use")
@@ -94,12 +72,6 @@
         # Only get siblings that have been run (have actions set)
         sibling_nodes = [s for s in node.get_sibling_nodes() if s.action is not None]
         
-        # if not sibling_nodes:
-        #     logger.info(
-        #         f"Node {node.node_id} has no executed sibling nodes, skipping feedback generation"
-        #     )
-        #     return None
-
         messages = self._create_analysis_messages(
             node, 
             sibling_nodes,
@@ -113,81 +85,17 @@
                 messages=messages,
                 system_prompt=system_prompt,
                 response_model=FeedbackResponse
-<<<<<<< HEAD
-            )
-            
-            logger.debug(f"Raw completion content: {completion_content}")
-            
-            try:
-                import json
-                import re
-                
-                json_match = re.search(r'\{.*\}', completion_content, re.DOTALL)
-                if json_match:
-                    json_str = json_match.group(0)
-                    feedback_data = json.loads(json_str)
-                    
-                    # Parse the LLM's structured output
-                    if include_node_suggestion:
-                        if 'suggested_node_id' not in feedback_data:
-                            suggested_node = parse_node_id(completion_content)
-                            if suggested_node is not None:
-                                feedback_data['suggested_node_id'] = suggested_node
-                    else:
-                        feedback_data.pop('suggested_node_id', None)
-                    
-                    feedback_content = FeedbackContent.model_validate(feedback_data)
-                    
-                    # Create the complete response with metadata
-                    feedback_response = FeedbackResponse(
-                        content=feedback_content,
-                        raw_messages=[m.model_dump() for m in messages],
-                        system_prompt=system_prompt,
-                        raw_completion=completion_content
-                    )
-                    
-                    # Create a proper Completion object for the node
-                    completion = Completion(
-                        model=self.completion_model.model,
-                        input=[m.model_dump() for m in messages],
-                        response=feedback_response.model_dump(),
-                        usage=Usage.from_completion_response(completion_response, self.completion_model.model)
-                    )
-                    
-                    # Store feedback in node's completions
-                    if not hasattr(node, "completions"):
-                        node.completions = {}
-                    node.completions["feedback"] = completion
-                    
-                    # Save the feedback to file if requested
-                    if persist_path:
-                        self.save_feedback(
-                            node=node,
-                            feedback=feedback_response,
-                            persist_path=persist_path
-                        )
-                    
-                    return feedback_content.analysis
-                    
-                else:
-                    logger.error("No JSON structure found in completion response")
-                    return None
-                    
-            except json.JSONDecodeError as je:
-                logger.error(f"JSON parsing error: {je}")
-                return None
-            except Exception as e:
-                logger.error(f"Error parsing feedback response: {e}")
-                import traceback
-                logger.error(f"Traceback: {traceback.format_exc()}")
-                return None
-=======
-            )
-
+            )
+
+            # Store the completion in the node
             node.completions["feedback"] = completion_response.completion
 
             logger.debug(f"Raw completion content: {completion_response.completion}")
             feedback_response: FeedbackResponse = completion_response.structured_output
+
+            # If node suggestions are disabled, set to None
+            if not self.include_node_suggestion:
+                feedback_response.suggested_node_id = None
 
             feedback_message = (
                 "System Analysis: I've analyzed your previous actions and alternative attempts. "
@@ -201,12 +109,25 @@
                 "combines effective strategies."
             )
 
+            # Save feedback to file if requested
+            if self.persist_path:
+                self.save_feedback(
+                    node=node,
+                    feedback=FeedbackResponse(
+                        analysis=feedback_response.analysis,
+                        feedback=feedback_response.feedback,
+                        suggested_node_id=feedback_response.suggested_node_id
+                    ),
+                    system_prompt=system_prompt,
+                    messages=messages,
+                    raw_completion=completion_response.completion
+                )
+
             return FeedbackData(
                 analysis=feedback_response.analysis,
                 feedback=feedback_message,
                 suggested_node_id=feedback_response.suggested_node_id
             )
->>>>>>> 6d833398
 
         except Exception as e:
             logger.exception(f"Error while generating feedback: {e}")
@@ -400,13 +321,9 @@
         self,
         node: Node,
         feedback: FeedbackResponse,
-<<<<<<< HEAD
-        persist_path: str | None = None,
-=======
         system_prompt: str | None = None,
         messages: List | None = None,
         raw_completion: str | None = None
->>>>>>> 6d833398
     ) -> None:
         """Save raw prompts and responses to feedback file"""
         # Setup file path
@@ -425,13 +342,13 @@
             "",
             "SYSTEM PROMPT",
             "-" * 80,
-            feedback.system_prompt if feedback.system_prompt else "No system prompt provided",
+            system_prompt if system_prompt else "No system prompt provided",
             "",
             "MESSAGES",
             "-" * 80,
         ]
 
-        for i, msg in enumerate(feedback.raw_messages, 1):
+        for i, msg in enumerate(messages, 1):
             feedback_entry.extend([
                 f"[Message {i} - {msg['role']}]",
                 msg['content'],
@@ -442,7 +359,7 @@
         feedback_entry.extend([
             "COMPLETION",
             "-" * 80,
-            feedback.raw_completion if feedback.raw_completion else "No raw completion provided",
+            raw_completion if raw_completion else "No raw completion provided",
             "",
             "=" * 80,
             ""  # Final newline
