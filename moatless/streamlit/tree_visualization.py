--- conflicted
+++ resolved
@@ -135,23 +135,6 @@
 
         # Only add the node if it doesn't exist
         if not G.has_node(node_id):
-<<<<<<< HEAD
-            G.add_node(
-                node_id,
-                name=action_name,
-                type="node",
-                visits=node.visits or 1,
-                duplicate=node.is_duplicate,
-                avg_reward=node.value / node.visits if node.visits else 0,
-                reward=node.reward.value if node.reward else 0,
-                warning=warning,
-                error=error,
-                resolved=resolved,
-                context_status=context_stats.status if context_stats else None,
-                patch_status=context_stats.patch_status if context_stats else None,
-                explanation=node.reward.explanation if node.reward else "",
-            )
-=======
             # Add base attributes
             node_attrs.update({
                 "name": action_name,
@@ -166,14 +149,12 @@
                 "context_status": context_stats.status if context_stats else None,
                 "patch_status": context_stats.patch_status if context_stats else None,
                 "explanation": str(node.reward.explanation).replace('"', '\\"').replace('\\', '\\\\') if node.reward else "",
-                "is_linear": is_linear,
             })
-            
+
             # Remove None values to avoid Graphviz issues
             node_attrs = {k: v for k, v in node_attrs.items() if v is not None}
-            
+
             G.add_node(node_id, **node_attrs)
->>>>>>> 3e6b8c6c
 
         # Add edge from parent if provided
         if parent_id:
@@ -195,7 +176,6 @@
         if len(in_edges) > 1:
             logger.error(f"Node {node} has multiple parents: {in_edges}")
     
-    # Use simpler graph attributes to avoid syntax errors
     G.graph["graph"] = {
         "rankdir": "TB",
         "ranksep": "1.5",
