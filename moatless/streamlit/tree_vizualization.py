import json
import logging
import os
from io import BytesIO
from typing import Optional, List, Dict
import time

import matplotlib.pyplot as plt
import networkx as nx
import plotly.graph_objs as go
import streamlit as st
from matplotlib.backends.backend_pdf import PdfPages
from plotly.subplots import make_subplots

from moatless.benchmark.report import analyse_file_context
from moatless.benchmark.utils import get_moatless_instance
from moatless.node import Node
from moatless.search_tree import SearchTree
from moatless.utils.tokenizer import count_tokens

# Add this near the top of the file, after other imports
from threading import Thread

logger = logging.getLogger(__name__)


def decide_badge(node_info):
    """
    Decide which badge to show for a node based on its properties and the instance data.
    Returns a tuple of (symbol, color) or None if no badge should be shown.
    """
    if node_info.get("resolved") is not None:
        if node_info.get("resolved", False):
            return ("star", "gold")
        else:
            return ("x", "red")

    if node_info.get("error"):
        return ("circle", "red")

    if node_info.get("warning"):
<<<<<<< HEAD
        return ("circle", "red")
=======
        return ("circle", "yellow")

>>>>>>> 35740bbe

    if node_info.get("context_status") in ["found_spans"]:
        if node_info.get("patch_status") == "wrong_files":
            return ("circle", "yellow")

        return ("circle", "green")

    if (
        node_info.get("context_status") in ["found_files"]
        or node_info.get("patch_status") == "right_files"
    ):
        return ("circle", "yellow")

    return None


def build_graph(
    root_node: Node, eval_result: dict | None = None, instance: dict | None = None
):
    G = nx.DiGraph()

    # Add new layout logic for linear trajectory
    is_linear = getattr(root_node, 'max_expansions', None) == 1

    def is_resolved(node_id):
        if not eval_result:
            return None

        if str(node_id) not in eval_result.get("node_results"):
            return None

        return eval_result["node_results"][str(node_id)].get("resolved", False)

    def add_node_to_graph(node: Node):
        node_id = f"Node{node.node_id}"

        if node.action:
            if node.action.name == "str_replace_editor":
                action_name = node.action.command
            else:
                action_name = node.action.name
        else:
            action_name = ""

        if instance:
            context_stats = analyse_file_context(instance, node.file_context)
        else:
            context_stats = None

        warning = ""
        error = ""
        if node.observation and node.observation.properties:
            if "test_results" in node.observation.properties:
                test_results = node.observation.properties["test_results"]
                failed_test_count = sum(
                    1 for test in test_results if test["status"] in ["FAILED", "ERROR"]
                )

                if failed_test_count > 0:
                    warning = f"{failed_test_count} failed tests"
            if "fail_reason" in node.observation.properties:
                error = f"Fail: {node.observation.properties['fail_reason']}"

<<<<<<< HEAD
            elif "fail_reason" in node.observation.properties:
                warning = f"Fail: {node.observation.properties['fail_reason']}"
=======
        if node.observation and node.observation.expect_correction:
            warning += f"\nExpected correction"
>>>>>>> 35740bbe

        resolved = is_resolved(node.node_id)
       
        G.add_node(
            node_id,
            name=action_name,
            type="node",
            visits=node.visits,
            duplicate=node.is_duplicate,
            avg_reward=node.value / node.visits if node.visits > 0 else 0,
            reward=node.reward.value if node.reward else 0,
            warning=warning,
            error=error,
            resolved=resolved,
            context_status=context_stats.status if context_stats else None,
            patch_status=context_stats.patch_status if context_stats else None,
            explanation=node.reward.explanation if node.reward else "",
            is_linear=is_linear
        )

        for child in node.children:
            child_id = f"Node{child.node_id}"
            add_node_to_graph(child)
            G.add_edge(node_id, child_id)

    add_node_to_graph(root_node)
    return G


def show_completion(completion):
    st.json(
        {
            "model": completion.model,
            "usage": completion.usage.model_dump() if completion.usage else None,
        }
    )
    if completion.input:
        st.subheader("Input prompts")
        for input_idx, input_msg in enumerate(completion.input):
            if "content" in input_msg:
                if isinstance(input_msg["content"], str):
                    content = input_msg["content"]
                elif isinstance(input_msg["content"], list) and input_msg['role'] == 'user':
                    content_list = [c.get("content") for c in input_msg["content"]]

                    content = "\n\n".join(content_list)
                else:
                    content = json.dumps(input_msg["content"], indent=2)

                tokens = count_tokens(content)
                with st.expander(
                    f"Message {input_idx + 1} by {input_msg['role']} ({tokens} tokens)",
                    expanded=(input_idx == len(completion.input) - 1),
                ):
                    st.code(content, language="")
            else:
                with st.expander(
                    f"Message {input_idx + 1} by {input_msg['role']}",
                    expanded=(input_idx == len(completion.input) - 1),
                ):
                    st.json(input_msg)

    if completion.response:
        st.subheader("Completion response")
        st.json(completion.response)


def update_visualization(container, search_tree: SearchTree, selected_tree_path: str):
    # eval_result file
    eval_result = None
    logger.info(f"Selected tree path: {selected_tree_path}")
    directory_path = os.path.dirname(selected_tree_path)
    eval_path = f"{directory_path}/eval_result.json"
    if os.path.exists(eval_path):
        with open(f"{directory_path}/eval_result.json", "r") as f:
            eval_result = json.load(f)

    if search_tree.metadata.get("instance_id"):
        instance = get_moatless_instance(search_tree.metadata["instance_id"])
    else:
        instance = None

    # Initialize session state for step-by-step visualization
    if "total_nodes" not in st.session_state:
        st.session_state.total_nodes = count_total_nodes(search_tree.root)
    if "max_node_id" not in st.session_state:
        st.session_state.max_node_id = st.session_state.total_nodes - 1
    if "selected_node_id" not in st.session_state:
        st.session_state.selected_node_id = st.session_state.total_nodes - 1
    if "auto_play" not in st.session_state:
        st.session_state.auto_play = False

    # Function to get nodes up to the current max_node_id
    def get_nodes_up_to_id(root_node, max_id):
        nodes = []

        def dfs(node):
            if node.node_id <= max_id:
                nodes.append(node)
                for child in node.children:
                    dfs(child)

        dfs(root_node)
        return nodes

    container.empty()
    with container:
        graph_col, info_col = st.columns([6, 3])
        with graph_col:
            # Get nodes up to the current max_node_id
            nodes_to_show = get_nodes_up_to_id(
                search_tree.root, st.session_state.max_node_id
            )
            G = build_graph(search_tree.root, eval_result, instance)
            G_subset = G.subgraph([f"Node{node.node_id}" for node in nodes_to_show])

            # Create the figure first

            # Calculate positions based on layout type
            is_linear = getattr(search_tree.root, 'max_expansions', None) == 1
            if is_linear:
                # Calculate positions for linear layout with increased spacing
                sorted_nodes = list(nx.topological_sort(G))
                pos = {}
                
                # Increase horizontal spacing between nodes
                spacing_factor = 2.0  # Increase this value to add more space between nodes
                
                for i, node in enumerate(sorted_nodes):
                    # Position nodes in a zigzag pattern to prevent label overlap
                    y_offset = 0.1 if i % 2 == 0 else -0.1  # Alternate between slightly up and down
                    pos[node] = (i * spacing_factor, y_offset)

            else:
                # Existing tree layout code...
                pos = nx.nx_agraph.graphviz_layout(G, prog="dot")

            selected_transition_ids = []
            # TODO: Add support selected trajectory

            # Create a mapping of point indices to node IDs
            point_to_node_id = {i: node for i, node in enumerate(G_subset.nodes())}

            # Normalize positions to fit in [0, 1] range
            x_values, y_values = zip(*pos.values())
            x_min, x_max = min(x_values), max(x_values)
            y_min, y_max = min(y_values), max(y_values)

            # Calculate the scaling factor based on the number of nodes
            num_nodes = len(G.nodes())
            height_scale = max(1, num_nodes / 20)  # Increase height as nodes increase

            for node in pos:
                x, y = pos[node]
                normalized_x = 0.5 if x_max == x_min else (x - x_min) / (x_max - x_min)
                normalized_y = 0.5 if y_max == y_min else (y - y_min) / (y_max - y_min)
                pos[node] = (normalized_x, normalized_y * height_scale)

            edge_x, edge_y = [], []
            for edge in G_subset.edges():
                x0, y0 = pos[edge[0]]
                x1, y1 = pos[edge[1]]
                edge_x.extend([x0, x1, None])
                edge_y.extend([y0, y1, None])

            node_x, node_y = [], []
            node_colors, node_sizes, node_text, node_labels = [], [], [], []
            badge_x, badge_y, badge_symbols, badge_colors = [], [], [], []
            node_line_widths = []
            node_line_colors = []

            # Create lists for node symbols
            node_symbols = []

            for node in G_subset.nodes():
                node_info = G.nodes[node]
                x, y = pos[node]
                node_x.append(x)
                node_y.append(y)
                reward = None

                # Set node shape/symbol
                if node_info.get("name") == "Finish":
                    node_symbols.append("square")
                    node_sizes.append(60)
                    node_line_widths.append(4)
                    # Set border color based on resolution status
                    if node_info.get("resolved") is True:
                        node_line_colors.append("#FFD700")  # Gold for resolved
                    elif node_info.get("resolved") is False:
                        node_line_colors.append("red")
                    else:
                        node_line_colors.append("#FFD700")  # Default gold color
                elif node_info.get("name") == "Reject":
                    node_symbols.append("square")
                    node_sizes.append(60)
                    node_line_widths.append(4)
                    node_line_colors.append("red")
                else:
                    node_symbols.append("circle")
                    node_sizes.append(60)
                    node_line_widths.append(2)
                    node_line_colors.append("rgba(0,0,0,0.5)")

                # Set node color based on reward/status
                if node_info.get("name") == "Reject":
                    node_colors.append("red")
                elif search_tree.max_expansions == 1:
                    node_colors.append("green")
                elif node_info.get("visits", 0) == 0:
                    node_colors.append("gray")
                else:
                    reward = node_info["reward"]
                    if reward is None:
                        reward = node_info.get("avg_reward", 0)
                    node_colors.append(reward)

                if node_info.get("type") == "node":
                    badge = decide_badge(node_info)
                    if badge:
                        badge_x.append(x + 0.04)  # Increased offset to the right
                        badge_y.append(y + 0.04)  # Increased offset upward
                        badge_symbols.append(badge[0])
                        badge_colors.append(badge[1])

                    extra = ""
                    if node_info.get("contex_status"):
                        extra = "Expected span was identified"
                    elif node_info.get("file_identified"):
                        extra = "Expected file identified"
                    elif node_info.get("alternative_span_identified"):
                        extra = "Alternative span identified"

                    if node_info.get("state_params"):
                        extra += "<br>".join(node_info["state_params"])

                    if node_info.get("warning"):
                        extra += f"<br>Warning: {node_info['warning']}"

                    if node_info.get("error"):
                        extra += f"<br>Error: {node_info['error']}"


                    # Update hover text to include badge information
                    node_text.append(
                        f"ID: {node}<br>"
                        f"State: {node_info['name']}<br>"
                        f"Duplicates: {node_info.get('duplicate', False)}<br>"
                        f"Context status: {node_info.get('context_status', 'unknown')}<br>"
                        f"Patch status: {node_info.get('patch_status', 'unknown')}<br>"
                        f"Visits: {node_info.get('visits', 0)}<br>"
                        f"Reward: {node_info.get('reward', 0)}<br>"
                        f"Avg Reward: {node_info.get('avg_reward', 0)}"
                        f"<br>{extra}"
                    )

                    if node_info["name"] == "Pending":
                        node_labels.append(f"Start")
                    elif node_info["name"] == "Finished":
                        node_labels.append(
                            f"{node_info['name']}{node_info['id']}<br>{node_info.get('reward', '0')}"
                        )
                    elif node_info["name"]:
                        node_labels.append(
                            f"{node}<br>{node_info['name']}<br>{node_info.get('reward', '0')}"
                        )
                    else:
                        node_labels.append(f"{node}<br>{node_info.get('reward', '0')}")

                else:
                    extra = ""
                    if node_info.get("info_params"):
                        extra = "<br>".join(node_info["info_params"])

                    if node_info.get("warnings"):
                        extra += "<br>Warnings:<br>"
                        extra += "<br>".join(node_info["warnings"])

                        badge = ("diamond", "red")
                        badge_x.append(x + 0.04)  # Increased offset to the right
                        badge_y.append(y + 0.04)  # Increased offset upward
                        badge_symbols.append(badge[0])
                        badge_colors.append(badge[1])
                    elif node_info.get("expected_span_identified") or node_info.get(
                        "alternative_span_identified"
                    ):
                        badge = ("star", "gold")
                        badge_x.append(x + 0.04)  # Increased offset to the right
                        badge_y.append(y + 0.04)  # Increased offset upward
                        badge_symbols.append(badge[0])

                    node_text.append(extra)

                    node_labels.append(f"{node}<br>{node_info.get('name', 'unknown')}")

            fig = go.Figure(make_subplots())

            # Add edge trace
            fig.add_trace(
                go.Scatter(
                    x=edge_x,
                    y=edge_y,
                    line=dict(width=0.5, color="#888"),
                    hoverinfo="none",
                    mode="lines",
                )
            )

            # Add node trace
            node_trace = go.Scatter(
                x=node_x,
                y=node_y,
                mode="markers+text",
                hoverinfo="text",
                marker=dict(
                    symbol=node_symbols,
                    showscale=True,
                    colorscale=[
                        [0, "red"],  # -100 to 0
                        [0.25, "red"],  # -100 to 0
                        [0.5, "yellow"],  # 0 to 75
                        [1, "green"],  # 75 to 100
                    ],
                    color=node_colors,
                    size=node_sizes,
                    colorbar=dict(
                        thickness=15,
                        title="Reward",
                        xanchor="left",
                        titleside="right",
                        tickmode="array",
                        tickvals=[-100, 0, 50, 75, 100],
                        ticktext=["-100", "0", "50", "75", "100"],
                    ),
                    cmin=-100,
                    cmax=100,
                    line=dict(width=node_line_widths, color=node_line_colors),
                ),
                text=node_labels,
                hovertext=node_text,
                textposition="middle center",
            )
            fig.add_trace(node_trace)

            # Add badge trace only if there are badges to show
            if badge_x:
                badge_trace = go.Scatter(
                    x=badge_x,
                    y=badge_y,
                    mode="markers",
                    hoverinfo="none",
                    marker=dict(
                        symbol=badge_symbols,
                        size=10,
                        color=badge_colors,
                        line=dict(width=1, color="rgba(0, 0, 0, 0.5)"),
                    ),
                    showlegend=False,
                )
                fig.add_trace(badge_trace)

            # Update layout settings after adding traces
            if is_linear:
                fig.update_layout(
                    width=max(1000, len(sorted_nodes) * 100),  # Adjust base width per node
                    height=400,  # Reduced height since we're using a linear layout
                    margin=dict(l=50, r=50, t=50, b=50),
                    autosize=False,
                    showlegend=False,
                    hovermode="closest",
                    xaxis=dict(showgrid=False, zeroline=False, showticklabels=False),
                    yaxis=dict(showgrid=False, zeroline=False, showticklabels=False),
                )
                
                # Update node trace text positioning
                node_trace.update(
                    textposition=["bottom center" if i % 2 == 0 else "top center" for i in range(len(node_x))],
                    textfont=dict(size=10),
                )
            else:
                fig.update_layout(
                    title="Search Tree",
                    titlefont_size=16,
                    showlegend=False,
                    hovermode="closest",
                    margin=dict(b=20, l=5, r=5, t=40),
                    xaxis=dict(showgrid=False, zeroline=False, showticklabels=False),
                    yaxis=dict(showgrid=False, zeroline=False, showticklabels=False),
                    height=600
                           * height_scale,  # Adjust the height based on the number of nodes
                )

            col1, col2, col3, col4, col5, col6 = st.columns(6)
            with col1:
                st.button(
                    "⏪ Reset to 0",
                    on_click=lambda: setattr(st.session_state, "max_node_id", 0)
                    or setattr(st.session_state, "selected_node_id", 0),
                    disabled=(
                        st.session_state.max_node_id == 0 or st.session_state.auto_play
                    ),
                )
            with col2:
                st.button(
                    "◀ Step Back",
                    on_click=lambda: setattr(
                        st.session_state,
                        "max_node_id",
                        st.session_state.max_node_id - 1,
                    )
                    or setattr(
                        st.session_state,
                        "selected_node_id",
                        st.session_state.max_node_id,
                    ),
                    disabled=(st.session_state.max_node_id <= 0),
                )
            with col3:
                st.button(
                    "▶ Step Forward",
                    on_click=lambda: setattr(
                        st.session_state,
                        "max_node_id",
                        st.session_state.max_node_id + 1,
                    )
                    or setattr(
                        st.session_state,
                        "selected_node_id",
                        st.session_state.max_node_id,
                    ),
                    disabled=(
                        st.session_state.max_node_id >= st.session_state.total_nodes - 1
                    ),
                )
            with col4:
                st.button(
                    "⏩ Show Full Tree",
                    on_click=lambda: setattr(
                        st.session_state,
                        "max_node_id",
                        st.session_state.total_nodes - 1,
                    )
                    or setattr(
                        st.session_state,
                        "selected_node_id",
                        st.session_state.max_node_id,
                    ),
                    disabled=(
                        st.session_state.max_node_id == st.session_state.total_nodes - 1
                    ),
                )
            with col5:
                if st.session_state.auto_play:
                    if st.button("⏹ Stop Auto-play"):
                        st.session_state.auto_play = False
                else:
                    if st.button("▶️ Start Auto-play"):
                        st.session_state.auto_play = True
                        st.rerun()

            with col6:
                st.write(f"Showing nodes up to ID: {st.session_state.max_node_id}")
                st.write(
                    "Auto-play: " + ("On" if st.session_state.auto_play else "Off")
                )

            chart_placeholder = st.empty()
            event = chart_placeholder.plotly_chart(
                fig,
                use_container_width=True,
                config={"displayModeBar": False},
                on_select="rerun",
            )

            if event and "selection" in event and "points" in event["selection"]:
                selected_points = event["selection"]["points"]
                if selected_points:
                    point_index = selected_points[0]["point_index"]
                    if point_index in point_to_node_id:
                        node_id = point_to_node_id[point_index]
                        st.session_state.selected_node_id = int(
                            node_id.split("Node")[1]
                        )

            # Add a button to toggle PDF settings
            show_pdf_settings = st.button("Toggle PDF Settings")

            # Use session state to persist the toggle state
            if "pdf_settings_visible" not in st.session_state:
                st.session_state.pdf_settings_visible = False

            if show_pdf_settings:
                st.session_state.pdf_settings_visible = (
                    not st.session_state.pdf_settings_visible
                )

            # Show PDF settings only if the toggle is on
            if st.session_state.pdf_settings_visible:
                focus_node = st.text_input("Focus on node (optional):", "")
                max_depth = st.number_input(
                    "Max depth from focus node:", min_value=1, value=5
                )
                orientation = st.radio("PDF Orientation", ["landscape", "portrait"])

                focus_node = focus_node if focus_node else None
                generate_pdf = st.button("Generate PDF")
            else:
                focus_node = None
                max_depth = 5
                orientation = "landscape"
                generate_pdf = False

        with info_col:
            # Update the node selection dropdown
            max_visible_node = min(
                int(st.session_state.max_node_id), st.session_state.total_nodes - 1
            )
            node_options = [f"Node{i}" for i in range(max_visible_node + 1)]

            selected_node_option = st.selectbox(
                "Select Node",
                node_options,
                index=node_options.index(f"Node{st.session_state.selected_node_id}"),
                key="selected_node_option",
            )
            if selected_node_option:
                st.session_state.selected_node_id = int(
                    selected_node_option.split("Node")[1]
                )

            # Display selected node information
            if st.session_state.selected_node_id is not None:
                node_id = st.session_state.selected_node_id
                selected_node = find_node_by_id(search_tree.root, node_id)

                if selected_node:
                    tabs = ["Summary"]

                    if selected_node.file_context:
                        tabs.append("FileContext")

                    if selected_node.action and selected_node.completions.get(
                        "build_action"
                    ):
                        tabs.append("Build")

                    if selected_node.action and selected_node.completions.get(
                        "execute_action"
                    ):
                        tabs.append("Execution")

                    if selected_node.reward:
                        tabs.append("Reward")

                    if eval_result and str(selected_node.node_id) in eval_result.get(
                        "node_results", {}
                    ):
                        tabs.append("Evaluation")

                    tabs.append("JSON")

                    if instance:
                        tabs.append("Instance")

                    tab_contents = st.tabs(tabs)

                    with tab_contents[tabs.index("Summary")]:
                        if selected_node.action:
                            st.subheader(
                                f"Node{selected_node.node_id}"
                            )
                            if hasattr(selected_node.action, "scratch_pad"):
                                st.write(selected_node.action.scratch_pad)

                            st.subheader(f"Action: {selected_node.action.name}")
                            st.json(selected_node.action.model_dump(exclude={"scratch_pad"}))

                            if selected_node.observation:
                                st.subheader("Output")
                                st.code(selected_node.observation.message)
                                if selected_node.observation.extra:
                                    st.code(selected_node.observation.extra)
<<<<<<< HEAD
                            
                            # Add reward feedback section
                            if selected_node.feedback:
                                st.subheader("Feedback")
                                st.write(selected_node.feedback)
=======
                        if selected_node.message:
                            st.write(selected_node.message)
>>>>>>> 35740bbe

                    if "FileContext" in tabs:
                        with tab_contents[tabs.index("FileContext")]:
                            st.json(selected_node.file_context.model_dump())

                    if "Build" in tabs:
                        with tab_contents[tabs.index("Build")]:
                            completion = selected_node.completions.get("build_action")
                            show_completion(completion)

                    if "Execution" in tabs:
                        with tab_contents[tabs.index("Execution")]:
                            completion = selected_node.completions.get("execute_action")
                            show_completion(completion)

                    if "Reward" in tabs:
                        with tab_contents[tabs.index("Reward")]:
                            st.subheader(f"Reward: {selected_node.reward.value}")
                            st.write(selected_node.reward.explanation)
                            st.subheader("Completion")
                            show_completion(
                                selected_node.completions.get("value_function")
                            )

                    if "Evaluation" in tabs:
                        with tab_contents[tabs.index("Evaluation")]:
                            node_result = eval_result["node_results"].get(str(node_id))
                            if node_result:
                                st.json(node_result)

                    with tab_contents[tabs.index("JSON")]:
                        st.json(
                            selected_node.model_dump(exclude={"parent", "children"})
                        )

                    if "Instance" in tabs:
                        with tab_contents[tabs.index("Instance")]:
                            st.json(instance)

            else:
                st.info(
                    "Select a node in the graph or from the dropdown to view details"
                )

        # Auto-play logic
        if (
            st.session_state.auto_play
            and st.session_state.max_node_id < st.session_state.total_nodes - 1
        ):
            st.session_state.max_node_id += 1
            st.session_state.selected_node_id = st.session_state.max_node_id
            time.sleep(1)  # Delay between steps
            st.rerun()

        # Move PDF generation and download button outside of columns
        if generate_pdf:
            with st.spinner("Generating PDF..."):
                pdf_content = save_tree_as_pdf(
                    G, pos, focus_node, max_depth, orientation
                )

            st.success("PDF generated successfully!")
            st.download_button(
                label="Download PDF",
                data=pdf_content,
                file_name="trajectory_tree.pdf",
                mime="application/pdf",
            )


def find_node_by_id(root_node: Node, node_id: int) -> Optional[Node]:
    if root_node.node_id == node_id:
        return root_node
    for child in root_node.children:
        found = find_node_by_id(child, node_id)
        if found:
            return found
    return None


def save_tree_as_pdf(G, pos, focus_node=None, max_depth=None, orientation="landscape"):
    # Increase vertical spacing
    for node in pos:
        x, y = pos[node]
        pos[node] = (x, y * 1.1)  # Increase vertical spacing by 50%

    # Function to get subtree
    def get_subtree(G, root, max_depth):
        subtree = nx.DiGraph()
        queue = [(root, 0)]
        while queue:
            node, depth = queue.pop(0)
            if max_depth is not None and depth > max_depth:
                continue
            subtree.add_node(node, **G.nodes[node])
            for child in G.successors(node):
                subtree.add_edge(node, child)
                queue.append((child, depth + 1))
        return subtree

    # Get subtree if focus_node is specified
    if focus_node:
        G = get_subtree(G, focus_node, max_depth)
        pos = nx.nx_agraph.graphviz_layout(G, prog="dot")

    # Calculate number of pages needed
    nodes_per_page = 50  # Adjust this value based on your needs
    num_pages = max(1, len(G.nodes) // nodes_per_page)

    # Set figure size based on orientation
    if orientation == "landscape":
        figsize = (11.69, 8.27)  # A4 landscape
    else:
        figsize = (8.27, 11.69)  # A4 portrait

    # Create a BytesIO object to store the PDF content
    pdf_buffer = BytesIO()

    with PdfPages(pdf_buffer) as pdf:
        for page in range(num_pages):
            fig, ax = plt.subplots(figsize=figsize)

            start_node = page * nodes_per_page
            end_node = min((page + 1) * nodes_per_page, len(G.nodes))

            subgraph = G.subgraph(list(G.nodes)[start_node:end_node])

            # Prepare node colors
            node_colors = []
            for node in subgraph.nodes():
                node_info = G.nodes[node]
                if node_info.get("type") == "node":
                    reward = node_info.get("value")
                    if reward is not None:
                        # Map reward to a color
                        if reward < 0:
                            color = plt.cm.RdYlGn(0.5 + reward / 200)  # Red to Yellow
                        else:
                            color = plt.cm.RdYlGn(0.5 + reward / 200)  # Yellow to Green
                    else:
                        color = "gray"
                elif node_info.get("type") == "action":
                    color = "#8c9aca"  # Grayish blue
                else:
                    color = "lightblue"
                node_colors.append(color)

            nx.draw(
                subgraph,
                pos,
                ax=ax,
                with_labels=False,
                node_size=1000,
                node_color=node_colors,
                font_size=8,
                arrows=True,
            )

            # Add node information as text
            for node in subgraph.nodes():
                x, y = pos[node]
                node_info = G.nodes[node]
                if node_info.get("type") == "action":
                    info_text = node_info.get("name", "unknown")
                elif node_info.get("name") == "Finished":
                    info_text = "Finished"
                else:
                    info_text = node

                ax.text(x, y, info_text, ha="center", va="center", fontsize=6)

            # Create colorbar for rewards
            sm = plt.cm.ScalarMappable(
                cmap=plt.cm.RdYlGn, norm=plt.Normalize(vmin=-100, vmax=100)
            )
            sm.set_array([])
            cbar = plt.colorbar(
                sm, ax=ax, orientation="vertical", pad=0.1, aspect=30, shrink=0.5
            )
            cbar.set_label("Reward", fontsize=8)
            cbar.ax.tick_params(labelsize=6)

            # Add legend for other node types
            legend_elements = [
                plt.Rectangle((0, 0), 1, 1, fc="#8c9aca", label="Action"),
                plt.Rectangle((0, 0), 1, 1, fc="gray", label="No reward"),
            ]

            # Place legend below the colorbar
            ax.legend(
                handles=legend_elements,
                loc="lower right",
                fontsize=6,
                title="Node Types",
                title_fontsize=8,
            )

            plt.title(f"Trajectory Tree - Page {page + 1}/{num_pages}")
            plt.tight_layout()
            pdf.savefig(fig)
            plt.close(fig)

    # Return the PDF content as bytes
    return pdf_buffer.getvalue()


# Helper function to count total nodes in the tree
def count_total_nodes(root_node):
    count = 1
    for child in root_node.children:
        count += count_total_nodes(child)
    return count<|MERGE_RESOLUTION|>--- conflicted
+++ resolved
@@ -39,12 +39,8 @@
         return ("circle", "red")
 
     if node_info.get("warning"):
-<<<<<<< HEAD
-        return ("circle", "red")
-=======
         return ("circle", "yellow")
 
->>>>>>> 35740bbe
 
     if node_info.get("context_status") in ["found_spans"]:
         if node_info.get("patch_status") == "wrong_files":
@@ -108,13 +104,8 @@
             if "fail_reason" in node.observation.properties:
                 error = f"Fail: {node.observation.properties['fail_reason']}"
 
-<<<<<<< HEAD
-            elif "fail_reason" in node.observation.properties:
-                warning = f"Fail: {node.observation.properties['fail_reason']}"
-=======
         if node.observation and node.observation.expect_correction:
             warning += f"\nExpected correction"
->>>>>>> 35740bbe
 
         resolved = is_resolved(node.node_id)
        
@@ -697,16 +688,8 @@
                                 st.code(selected_node.observation.message)
                                 if selected_node.observation.extra:
                                     st.code(selected_node.observation.extra)
-<<<<<<< HEAD
-                            
-                            # Add reward feedback section
-                            if selected_node.feedback:
-                                st.subheader("Feedback")
-                                st.write(selected_node.feedback)
-=======
                         if selected_node.message:
                             st.write(selected_node.message)
->>>>>>> 35740bbe
 
                     if "FileContext" in tabs:
                         with tab_contents[tabs.index("FileContext")]:
