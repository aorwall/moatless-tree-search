import hashlib
import json
import logging
from typing import Optional, Any, Union, Self, ClassVar
from docstring_parser import parse

import litellm
from instructor import OpenAISchema
from instructor.utils import classproperty
from litellm import cost_per_token, NotFoundError
from pydantic import BaseModel, model_validator, Field, ValidationError
from pydantic_core.core_schema import ValidationInfo

logger = logging.getLogger(__name__)


class Message(BaseModel):
    role: str = Field(..., description="The role of the sender")
    content: Optional[str] = Field(None, description="The message content")


class ToolCall(BaseModel):
    name: str = Field(..., description="The name of the tool being called")
    type: Optional[str] = Field(None, description="The type of tool call")
    input: Optional[dict[str, Any]] = Field(
        None, description="The input parameters for the tool"
    )


class AssistantMessage(Message):
    role: str = Field("assistant", description="The role of the assistant")
    content: Optional[str] = Field(None, description="The assistant's message content")
    tool_call: Optional[ToolCall] = Field(
        None, description="Tool call made by the assistant"
    )

    @property
    def tool_call_id(self) -> Optional[str]:
        """Generate a deterministic tool call ID based on the tool call content"""
        if not self.tool_call:
            return None

        # Create a string combining name and input for hashing
        tool_str = (
            f"{self.tool_call.name}:{json.dumps(self.tool_call.input, sort_keys=True)}"
        )
        # Generate SHA-256 hash and take first 8 characters
        hash_id = hashlib.sha256(tool_str.encode()).hexdigest()[:8]
        return f"call_{hash_id}"


class UserMessage(Message):
    role: str = Field("user", description="The role of the user")
    content: str = Field(..., description="The user's message content")


class Usage(BaseModel):
    completion_cost: float = 0
    completion_tokens: int = 0
    prompt_tokens: int = 0
    cached_tokens: int = 0

    @classmethod
    def from_completion_response(
        cls, completion_response: dict | BaseModel, model: str
    ) -> Union["Usage", None]:
        if isinstance(completion_response, BaseModel) and hasattr(
            completion_response, "usage"
        ):
            usage = completion_response.usage.model_dump()
        elif isinstance(completion_response, dict) and "usage" in completion_response:
            usage = completion_response["usage"]
        else:
            logger.warning(
                f"No usage info available in completion response: {completion_response}"
            )
            return None

        logger.debug(f"Usage: {json.dumps(usage, indent=2)}")

        prompt_tokens = usage.get("prompt_tokens") or usage.get("input_tokens", 0)

        if usage.get("cache_creation_input_tokens"):
            prompt_tokens += usage["cache_creation_input_tokens"]

        completion_tokens = usage.get("completion_tokens") or usage.get(
            "output_tokens", 0
        )

        if usage.get("prompt_cache_hit_tokens"):
            cached_tokens = usage["prompt_cache_hit_tokens"]
        elif usage.get("cache_read_input_tokens"):
            cached_tokens = usage["cache_read_input_tokens"]
        else:
            cached_tokens = 0

        try:
            cost = litellm.completion_cost(
                completion_response=completion_response, model=model
            )
        except Exception:
            # If cost calculation fails, fall back to calculating it manually
            try:
                prompt_cost, completion_cost = cost_per_token(
                    model=model,
                    prompt_tokens=prompt_tokens,
                    completion_tokens=completion_tokens,
                )
                cost = prompt_cost + completion_cost
            except NotFoundError as e:
                logger.debug(
                    f"Failed to calculate cost for completion response: {completion_response}. Error: {e}"
                )
                cost = 0
            except Exception as e:
                logger.debug(
                    f"Failed to calculate cost for completion response: {completion_response}. Error: {e}"
                )
                cost = 0

        return cls(
            completion_cost=cost,
            completion_tokens=completion_tokens,
            prompt_tokens=prompt_tokens,
            cached_tokens=cached_tokens,
        )

    def __add__(self, other: "Usage") -> "Usage":
        return Usage(
            completion_cost=self.completion_cost + other.completion_cost,
            completion_tokens=self.completion_tokens + other.completion_tokens,
            prompt_tokens=self.prompt_tokens + other.prompt_tokens,
            cached_tokens=self.cached_tokens + other.cached_tokens,
        )

    def __str__(self) -> str:
        return (
            f"Usage(cost: ${self.completion_cost:.4f}, "
            f"completion tokens: {self.completion_tokens}, "
            f"prompt tokens: {self.prompt_tokens}, "
            f"cached tokens: {self.cached_tokens})"
        )

    @model_validator(mode="before")
    @classmethod
    def fix_null_tokens(cls, data: Any) -> Any:
        if isinstance(data, dict):
            for key, value in data.items():
                if not value:
                    data[key] = 0

        return data


class Completion(BaseModel):
    model: str
    input: list[dict] | None = None
    response: dict[str, Any] | None = None
    usage: Usage | None = None

    @classmethod
    def from_llm_completion(
        cls, input_messages: list[dict], completion_response: Any, model: str
    ) -> Optional["Completion"]:
        if isinstance(completion_response, BaseModel):
            response = completion_response.model_dump()
        elif isinstance(completion_response, dict):
            response = completion_response
        else:
            logger.error(
                f"Unexpected completion response type: {type(completion_response)}"
            )
            return None

        usage = Usage.from_completion_response(completion_response, model)

        return cls(
            model=model,
            input=input_messages,
            response=response,
            usage=usage,
        )


class NameDescriptor:
    def __get__(self, obj, cls=None) -> str:
        if hasattr(cls, "Config") and hasattr(cls.Config, "title") and cls.Config.title:
            return cls.Config.title
        return cls.__name__

<<<<<<< HEAD
=======

class StructuredOutput(BaseModel):
    name: ClassVar[NameDescriptor] = NameDescriptor()

>>>>>>> f9839235
    @classmethod
    def openai_schema(cls, thoughts_in_action: bool = False) -> dict[str, Any]:
        """
        Return the schema in the format of OpenAI's schema as jsonschema

        Note:
            Its important to add a docstring to describe how to best use this class, it will be included in the description attribute and be part of the prompt.

        Returns:
            model_json_schema (dict): A dictionary in the format of OpenAI's schema as jsonschema
        """
        schema = cls.model_json_schema()
        docstring = parse(cls.__doc__ or "")
        parameters = {
            k: v for k, v in schema.items() if k not in ("title", "description")
        }

        for param in docstring.params:
            if (name := param.arg_name) in parameters["properties"] and (
                description := param.description
            ):
                if "description" not in parameters["properties"][name]:
                    parameters["properties"][name]["description"] = description

        parameters["required"] = sorted(
            k for k, v in parameters["properties"].items() if "default" not in v and (thoughts_in_action or k != "thoughts")
        )

        if "description" not in schema:
            if docstring.short_description:
                schema["description"] = docstring.short_description
            else:
                schema["description"] = (
                    f"Correctly extracted `{cls.__name__}` with all "
                    f"the required parameters with correct types"
                )

        return {
            "type": "function",
            "function": {
                "name": cls.name,
                "description": schema["description"],
                "parameters": parameters,
            }
        }

    @classmethod
    def anthropic_schema(cls) -> dict[str, Any]:
        schema = cls.model_json_schema()

        description = schema["description"]
        del schema["description"]
        del schema["title"]

        # Exclude thoughts field from properties and required if it exists
        if "thoughts" in schema.get("properties", {}):
            del schema["properties"]["thoughts"]
            if "required" in schema and "thoughts" in schema["required"]:
                schema["required"].remove("thoughts")

        return {
            "name": cls.name,
            "description": description,
            "input_schema": schema,
        }

    @classmethod
    def model_validate_xml(cls, xml_text: str) -> Self:
        """Parse XML format into model fields."""
        parsed_input = {}
        # Fields that can be parsed from XML format
        xml_fields = ["path", "old_str", "new_str", "file_text", "insert_line"]
        
        for field in xml_fields:
            start_tag = f"<{field}>"
            end_tag = f"</{field}>"
            if start_tag in xml_text and end_tag in xml_text:
                start_idx = xml_text.index(start_tag) + len(start_tag)
                end_idx = xml_text.index(end_tag)
                content = xml_text[start_idx:end_idx]
                
                # Handle both single-line and multi-line block content
                if content:
                    # If content starts/ends with newlines, preserve the inner content
                    if content.startswith('\n') and content.endswith('\n'):
                        # Remove first and last newline but preserve internal formatting
                        content = content[1:-1].rstrip('\n')
                    parsed_input[field] = content
                    
        return cls.model_validate(parsed_input)

    @classmethod
    def model_validate_json(
        cls,
        json_data: str | bytes | bytearray,
        **kwarg,
    ) -> Self:
        if not json_data:
            raise ValidationError("Message is empty")

        try:
            parsed_data = json.loads(json_data, strict=False)
            cleaned_json = json.dumps(parsed_data)
            return super().model_validate_json(cleaned_json, **kwarg)

        except (json.JSONDecodeError, ValidationError) as e:
            # If direct parsing fails, try more aggressive cleanup
            logger.warning(f"Initial JSON parse failed, attempting alternate cleanup")

            message = json_data

            cleaned_message = "".join(
                char for char in message if ord(char) >= 32 or char in "\n\r\t"
            )
            if cleaned_message != message:
                logger.info(
                    f"parse_json() Cleaned control chars: {repr(message)} -> {repr(cleaned_message)}"
                )
            message = cleaned_message

            # Replace None with null
            message = message.replace(": None", ": null").replace(":None", ":null")

            # Extract JSON and try parsing again
            message, all_jsons = extract_json_from_message(message)
            if all_jsons:
                if len(all_jsons) > 1:
                    logger.warning(
                        f"Found multiple JSON objects, using the first one. All found: {all_jsons}"
                    )
                message = all_jsons[0]

            # Normalize line endings
            if isinstance(message, str):
                message = message.replace("\r\n", "\n").replace("\r", "\n")

            logger.debug(f"Final message to validate: {repr(message)}")

            return super().model_validate_json(
                message if isinstance(message, str) else json.dumps(message), **kwarg
            )

    def format_args_for_llm(self) -> str:
        """
        Format the input arguments for LLM completion calls. Override in subclasses for custom formats.
        Default implementation returns JSON format.
        """
        return json.dumps(self.model_dump(exclude={"thoughts"} if hasattr(self, "thoughts") else None), indent=2)

    @classmethod
    def format_schema_for_llm(cls) -> str:
        """
        Format the schema description for LLM completion calls.
        Default implementation returns JSON schema.
        """
        return f"Requires a JSON response with the following schema: {json.dumps(cls.model_json_schema(), ensure_ascii=False)}"

    @classmethod
    def format_xml_schema(cls, xml_fields: dict[str, str]) -> str:
        """
        Format XML schema description.
        Used by actions that require XML-formatted input.
        
        Args:
            xml_fields: Dictionary mapping field names to their descriptions
        """
        schema = [f"Requires the following XML format:"]
        
        # Build example XML structure
        example = []
        for field_name, field_desc in xml_fields.items():
            example.append(f"<{field_name}>{field_desc}</{field_name}>")
            
        return "\n".join(schema + example)


def extract_json_from_message(message: str) -> tuple[dict | str, list[dict]]:
    """
    Extract JSON from a message, handling both code blocks and raw JSON.
    Returns a tuple of (selected_json_dict, all_found_json_dicts).

    Args:
        message: The message to parse

    Returns:
        tuple[dict | str, list[dict]]: (The selected JSON dict to use or original message, List of all JSON dicts found)
    """

    def clean_json_string(json_str: str) -> str:
        # Remove single-line comments and clean control characters
        lines = []
        for line in json_str.split("\n"):
            # Remove everything after // or #
            line = line.split("//")[0].split("#")[0].rstrip()
            # Clean control characters but preserve newlines and spaces
            line = "".join(char for char in line if ord(char) >= 32 or char in "\n\t")
            if line:  # Only add non-empty lines
                lines.append(line)
        return "\n".join(lines)

    all_found_jsons = []

    # First try to find ```json blocks
    try:
        current_pos = 0
        while True:
            start = message.find("```json", current_pos)
            if start == -1:
                break
            start += 7  # Move past ```json
            end = message.find("```", start)
            if end == -1:
                break
            potential_json = clean_json_string(message[start:end].strip())
            try:
                json_dict = json.loads(potential_json)
                all_found_jsons.append(json_dict)
            except json.JSONDecodeError as e:
                logger.warning(f"Failed to parse JSON from code block: {e}")
                pass
            current_pos = end + 3

        if all_found_jsons:
            return all_found_jsons[0], all_found_jsons
    except Exception as e:
        logger.warning(f"Failed to extract JSON from code blocks: {e}")

    # If no ```json blocks found, try to find raw JSON objects
    try:
        current_pos = 0
        while True:
            start = message.find("{", current_pos)
            if start == -1:
                break
            # Try to parse JSON starting from each { found
            for end in range(len(message), start, -1):
                try:
                    potential_json = clean_json_string(message[start:end])
                    json_dict = json.loads(potential_json)
                    all_found_jsons.append(json_dict)
                    break
                except json.JSONDecodeError:
                    continue
            if not all_found_jsons:  # If no valid JSON found, move past this {
                current_pos = start + 1
            else:
                current_pos = end

        if all_found_jsons:
            return all_found_jsons[0], all_found_jsons
    except Exception as e:
        logger.warning(f"Failed to extract raw JSON objects: {e}")

    return message, all_found_jsons<|MERGE_RESOLUTION|>--- conflicted
+++ resolved
@@ -188,13 +188,10 @@
             return cls.Config.title
         return cls.__name__
 
-<<<<<<< HEAD
-=======
 
 class StructuredOutput(BaseModel):
     name: ClassVar[NameDescriptor] = NameDescriptor()
 
->>>>>>> f9839235
     @classmethod
     def openai_schema(cls, thoughts_in_action: bool = False) -> dict[str, Any]:
         """
