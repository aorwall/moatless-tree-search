import json
import logging
from typing import Optional, Any, Union

import litellm
from litellm import cost_per_token, NotFoundError
from pydantic import BaseModel, model_validator, Field

logger = logging.getLogger(__name__)


class Message(BaseModel):
    role: str = Field(..., description="The role of the sender")
    content: Optional[str] = Field(None, description="The message content")


class ToolCall(BaseModel):
<<<<<<< HEAD
    name: str
    type: Optional[str] = None
    input: Optional[dict[str, Any]] = None
=======
    name: str = Field(..., description="The name of the tool being called")
    type: Optional[str] = Field(None, description="The type of tool call")
    input: Optional[dict[str, Any]] = Field(None, description="The input parameters for the tool")
>>>>>>> 35740bbe


class AssistantMessage(Message):
    role: str = Field("assistant", description="The role of the assistant")
    content: Optional[str] = Field(None, description="The assistant's message content")
    tool_call: Optional[ToolCall] = Field(None, description="Tool call made by the assistant")


class UserMessage(Message):
    role: str = Field("user", description="The role of the user")
    content: str = Field(..., description="The user's message content")


class Usage(BaseModel):
    completion_cost: float = 0
    completion_tokens: int = 0
    prompt_tokens: int = 0
<<<<<<< HEAD
    cached_tokens: int | None = None
=======
    cached_tokens: int = 0
>>>>>>> 35740bbe

    @classmethod
    def from_completion_response(
        cls, completion_response: dict | BaseModel, model: str
    ) -> Union["Usage", None]:
        if isinstance(completion_response, BaseModel) and hasattr(
            completion_response, "usage"
        ):
            usage = completion_response.usage.model_dump()
        elif isinstance(completion_response, dict) and "usage" in completion_response:
            usage = completion_response["usage"]
        else:
            logger.warning(
                f"No usage info available in completion response: {completion_response}"
            )
            return None

        logger.debug(f"Usage: {json.dumps(usage, indent=2)}")

        prompt_tokens = usage.get("prompt_tokens") or usage.get("input_tokens", 0)

        if usage.get("cache_creation_input_tokens"):
            prompt_tokens += usage["cache_creation_input_tokens"]

        completion_tokens = usage.get("completion_tokens") or usage.get(
            "output_tokens", 0
        )

        if usage.get("prompt_cache_hit_tokens"):
            cached_tokens = usage["prompt_cache_hit_tokens"]
        elif usage.get("cache_read_input_tokens"):
            cached_tokens = usage["cache_read_input_tokens"]
        else:
<<<<<<< HEAD
            cached_tokens = None
=======
            cached_tokens = 0
>>>>>>> 35740bbe

        try:
            cost = litellm.completion_cost(
                completion_response=completion_response, model=model
            )
        except Exception:
            # If cost calculation fails, fall back to calculating it manually
            try:
                prompt_cost, completion_cost = cost_per_token(
                    model=model,
                    prompt_tokens=prompt_tokens,
                    completion_tokens=completion_tokens,
                )
                cost = prompt_cost + completion_cost
            except NotFoundError as e:
                logger.debug(
                    f"Failed to calculate cost for completion response: {completion_response}. Error: {e}"
                )
                cost = 0
            except Exception as e:
                logger.debug(
                    f"Failed to calculate cost for completion response: {completion_response}. Error: {e}"
                )
                cost = 0

        return cls(
            completion_cost=cost,
            completion_tokens=completion_tokens,
            prompt_tokens=prompt_tokens,
            cached_tokens=cached_tokens
        )

    def __add__(self, other: "Usage") -> "Usage":
        return Usage(
            completion_cost=self.completion_cost + other.completion_cost,
            completion_tokens=self.completion_tokens + other.completion_tokens,
            prompt_tokens=self.prompt_tokens + other.prompt_tokens,
            cached_tokens=self.cached_tokens + other.cached_tokens,
        )

    def __str__(self) -> str:
        return (
            f"Usage(cost: ${self.completion_cost:.4f}, "
            f"completion tokens: {self.completion_tokens}, "
            f"prompt tokens: {self.prompt_tokens}, "
            f"cached tokens: {self.cached_tokens})"
        )

    @model_validator(mode='before')
    @classmethod
    def fix_null_tokens(cls, data: Any) -> Any:
        if isinstance(data, dict):
            for key, value in data.items():
                if not value:
                    data[key] = 0

        return data

class Completion(BaseModel):
    model: str
    input: list[dict] | None = None
    response: dict[str, Any] | None = None
    usage: Usage | None = None

    @classmethod
    def from_llm_completion(
        cls, input_messages: list[dict], completion_response: Any, model: str
    ) -> Optional["Completion"]:
        if isinstance(completion_response, BaseModel):
            response = completion_response.model_dump()
        elif isinstance(completion_response, dict):
            response = completion_response
        else:
            logger.error(
                f"Unexpected completion response type: {type(completion_response)}"
            )
            return None

        usage = Usage.from_completion_response(completion_response, model)

        return cls(
            model=model,
            input=input_messages,
            response=response,
            usage=usage,
        )<|MERGE_RESOLUTION|>--- conflicted
+++ resolved
@@ -15,15 +15,9 @@
 
 
 class ToolCall(BaseModel):
-<<<<<<< HEAD
-    name: str
-    type: Optional[str] = None
-    input: Optional[dict[str, Any]] = None
-=======
     name: str = Field(..., description="The name of the tool being called")
     type: Optional[str] = Field(None, description="The type of tool call")
     input: Optional[dict[str, Any]] = Field(None, description="The input parameters for the tool")
->>>>>>> 35740bbe
 
 
 class AssistantMessage(Message):
@@ -41,11 +35,7 @@
     completion_cost: float = 0
     completion_tokens: int = 0
     prompt_tokens: int = 0
-<<<<<<< HEAD
-    cached_tokens: int | None = None
-=======
     cached_tokens: int = 0
->>>>>>> 35740bbe
 
     @classmethod
     def from_completion_response(
@@ -79,11 +69,7 @@
         elif usage.get("cache_read_input_tokens"):
             cached_tokens = usage["cache_read_input_tokens"]
         else:
-<<<<<<< HEAD
-            cached_tokens = None
-=======
             cached_tokens = 0
->>>>>>> 35740bbe
 
         try:
             cost = litellm.completion_cost(
