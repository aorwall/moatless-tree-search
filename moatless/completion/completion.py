--- conflicted
+++ resolved
@@ -8,10 +8,7 @@
 
 import anthropic
 import instructor
-<<<<<<< HEAD
-=======
 from instructor.utils import extract_json_from_codeblock
->>>>>>> 35740bbe
 from jsonschema import ValidationError
 import litellm
 import openai
@@ -426,8 +423,6 @@
                         data['action'] = action_class.model_validate(data['action'])
                     return data
 
-<<<<<<< HEAD
-=======
                 @classmethod
                 def model_validate_json(
                         cls,
@@ -460,7 +455,6 @@
                         **kwarg
                     )
 
->>>>>>> 35740bbe
                 #class Config:
                 #    smart_union = True
 
@@ -635,47 +629,6 @@
             tools = NOT_GIVEN
             tool_choice = NOT_GIVEN
 
-<<<<<<< HEAD
-        betas = ["computer-use-2024-10-22", "prompt-caching-2024-07-31"]
-        _inject_prompt_caching(messages)
-
-        system = [
-                    {
-                        "text": system_prompt,
-                        "type": "text",
-                        "cache_control": {"type": "ephemeral"},
-                    }
-                ]
-        completion_response = None
-        try:
-            completion_response = anthropic_client.beta.messages.create(
-                model=self.model,
-                max_tokens=self.max_tokens,
-                temperature=self.temperature,
-                system=system,
-                # tool_choice=tool_choice,
-                tools=tools,
-                messages=messages,
-                betas=betas
-            )
-        except anthropic.BadRequestError as e:
-            logger.error(
-                f"Failed to create completion: {e}. Input messages: {json.dumps(messages, indent=2)}"
-            )
-            raise CompletionRuntimeError(f"Failed to create completion: {e}") from e
-
-        try:
-            text = None
-            if not actions:
-                return completion_response.content[0].text, completion_response
-            for block in completion_response.content:
-                if isinstance(block, ToolUseBlock) or isinstance(block, BetaToolUseBlock):
-                    action = None
-                    for check_action in actions:
-                        if check_action.openai_schema["name"] == block.name:
-                            action = check_action
-                            break
-=======
         system_message = {
             "text": system_prompt,
             "type": "text"
@@ -689,7 +642,6 @@
             betas = ["computer-use-2024-10-22", "prompt-caching-2024-07-31"]
             _inject_prompt_caching(messages)
             system_message["cache_control"] = {"type": "ephemeral"}
->>>>>>> 35740bbe
 
         completion_response = None
         retry_message = None
@@ -714,15 +666,6 @@
                 )
                 raise CompletionRuntimeError(f"Failed to create completion: {e}") from e
 
-<<<<<<< HEAD
-                    if hasattr(action_args, "scratch_pad") and text and not action_args.scratch_pad:
-                        action.scratch_pad = text
-
-                    # TODO: We only support one action at the moment
-                    return action_args, completion_response
-                elif isinstance(block, TextBlock) or isinstance(block, BetaTextBlock):
-                    text = block.text
-=======
             try:
                 text = None
                 if not actions:
@@ -754,7 +697,6 @@
             except anthropic.APIError as e:
                 if hasattr(e, "status_code"):
                     raise CompletionRuntimeError(f"Failed to call Anthropic API. Status code: {e.status_code}, Response: {e.body}") from e
->>>>>>> 35740bbe
                 else:
                     raise CompletionRuntimeError(f"Failed to call Anthropic API. {e}") from e
             except Exception as e:
@@ -783,26 +725,7 @@
         completion_messages = []
         for i, message in enumerate(messages):
             if message.role == "user":
-<<<<<<< HEAD
-                if tool_call_id and self.response_format in [
-                    LLMResponseFormat.TOOLS,
-                    LLMResponseFormat.STRUCTURED_OUTPUT,
-                ]:
-                    completion_messages.append(
-                        {
-                            "role": "tool",
-                            "tool_call_id": tool_call_id,
-                            "content": message.content,
-                        }
-                    )
-                    tool_call_id = None
-                elif tool_call_id and self.response_format in [
-                    LLMResponseFormat.TOOLS,
-                    LLMResponseFormat.STRUCTURED_OUTPUT,
-                ]:
-=======
                 if tool_call_id and self.use_anthropic_client:
->>>>>>> 35740bbe
                     completion_messages.append(
                         {
                             "role": "user",
@@ -850,9 +773,6 @@
             elif message.role == "assistant":
                 if message.tool_call:
                     tool_call_id = f"call_{i}"
-<<<<<<< HEAD
-                    if self.response_format == LLMResponseFormat.ANTHROPIC_TOOLS:
-=======
                     content = []
                     if self.use_anthropic_client:
                         tool_input = message.tool_call.input.copy()
@@ -877,7 +797,6 @@
                                 "name": message.tool_call.name,
                             }
                         )
->>>>>>> 35740bbe
                         completion_messages.append(
                             {
                                 "role": "assistant",
