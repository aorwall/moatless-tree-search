[build-system]
requires = [ "poetry-core",]
build-backend = "poetry.core.masonry.api"

[tool.poetry]
name = "moatless-tree-search"
<<<<<<< HEAD
version = "0.0.3"
=======
version = "0.0.4"
>>>>>>> 35740bbe
description = ""
authors = [ "Albert Örwall <albert@moatless.ai>", "Antonis Antoniades <antonis@ucsb.edu>"]
readme = "README.md"
packages = [
    { include = "moatless" },
]

[tool.poetry.scripts]
moatless-streamlit = "moatless.streamlit.cli:main_run"
moatless-evaluate = "moatless.benchmark.run_evaluation:main"

[tool.ruff]
target-version = "py310"
extend-exclude = [ "tests", "evaluations", "notebooks",]

[tool.poetry.dependencies]
python = ">=3.10,<=3.13"

pydantic = "^2.8.2"
<<<<<<< HEAD
litellm = "^1.51.2"
instructor = "^1.3.7"
=======
>>>>>>> 35740bbe
tiktoken = "^0.7.0"
networkx = "^3.3"
tree-sitter = "0.22.3"
tree-sitter-python = "0.21.0"
tree-sitter-java = "0.21.0"
rapidfuzz = "^3.9.5"
gitpython = "^3.1.43"
unidiff = "^0.7.5"

numpy = "^1.0"
pylint = "^3.2.6"

# For LLM integrations
litellm = "^1.51.2"
instructor = "^1.3.7"

openai = "^1.41.0"
anthropic = "^0.38.0"
<<<<<<< HEAD
=======

botocore = "^1.35.54"
boto3 = "^1.35.54"
tenacity = ">=8.2.0,<9.0.0"
>>>>>>> 35740bbe

# Vector Index
llama-index = "^0.10.65"
llama-index-embeddings-openai = "^0.1.11"
llama-index-embeddings-voyageai = "^0.1.4"
llama-index-readers-file = "^0.1.33"
faiss-cpu = "^1.8.0.post1"
tenacity = ">=8.2.0,<9.0.0"

jsonref = "^1.1.0"

# Testbeds

# Visualizations
scipy = "^1.14.0"
pyarrow = "^17.0.0"
pandas = "^2.2.2"
plotly = "^5.24.0"
streamlit = "^1.38.0"
matplotlib = "^3.9.2"
pygraphviz = "^1.14"

[tool.ruff.lint]
select = [ "B", "DTZ", "E", "F", "I", "LOG", "N", "PLE", "SIM", "T20", "UP",]
ignore = [ "E501", "F401", "UP007" ]

[tool.poetry.group.dev.dependencies]
pytest = "^8.3.2"
pytest-mock = "^3.14.0"
python-dotenv = "^1.0.1"
mypy = "^1.10.0"
ruff = "^0.5.5"
coverage = "^7.6.1"<|MERGE_RESOLUTION|>--- conflicted
+++ resolved
@@ -4,11 +4,7 @@
 
 [tool.poetry]
 name = "moatless-tree-search"
-<<<<<<< HEAD
-version = "0.0.3"
-=======
 version = "0.0.4"
->>>>>>> 35740bbe
 description = ""
 authors = [ "Albert Örwall <albert@moatless.ai>", "Antonis Antoniades <antonis@ucsb.edu>"]
 readme = "README.md"
@@ -28,11 +24,6 @@
 python = ">=3.10,<=3.13"
 
 pydantic = "^2.8.2"
-<<<<<<< HEAD
-litellm = "^1.51.2"
-instructor = "^1.3.7"
-=======
->>>>>>> 35740bbe
 tiktoken = "^0.7.0"
 networkx = "^3.3"
 tree-sitter = "0.22.3"
@@ -51,13 +42,10 @@
 
 openai = "^1.41.0"
 anthropic = "^0.38.0"
-<<<<<<< HEAD
-=======
 
 botocore = "^1.35.54"
 boto3 = "^1.35.54"
 tenacity = ">=8.2.0,<9.0.0"
->>>>>>> 35740bbe
 
 # Vector Index
 llama-index = "^0.10.65"
