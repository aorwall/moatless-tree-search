--- conflicted
+++ resolved
@@ -29,14 +29,9 @@
     "model",
     [
         # "claude-3-5-sonnet-20241022",
-<<<<<<< HEAD
-        "claude-3-5-haiku-20241022",
-        # "anthropic.claude-3-5-sonnet-20241022-v2:0",
-=======
         # "claude-3-5-haiku-20241022",
         # "anthropic.claude-3-5-sonnet-20241022-v2:0",
         "anthropic.claude-3-5-haiku-20241022-v1:0",
->>>>>>> 6d833398
         # "claude-3-5-sonnet-20241022",
         # "azure/gpt-4o-mini",
         # "gpt-4o-2024-08-06",
